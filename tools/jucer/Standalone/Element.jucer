--- conflicted
+++ resolved
@@ -1,732 +1,3 @@
-<<<<<<< HEAD
-<?xml version="1.0" encoding="UTF-8"?>
-
-<JUCERPROJECT id="UNteAW" name="Element" projectType="guiapp" version="0.42.0rc1"
-              bundleIdentifier="net.kushview.Element" includeBinaryInAppConfig="1"
-              jucerVersion="5.4.5" companyName="Kushview" companyWebsite="https://kushview.net"
-              companyEmail="info@kushview.net" displaySplashScreen="0" reportAppUsage="0"
-              splashScreenColour="Dark" cppLanguageStandard="17" companyCopyright="Copyright (c) 2014-2019 Kushview, LLC"
-              defines="EL_RUNNING_AS_PLUGIN=0&#10;EL_VERSION_STRING=&quot;0.42.0rc1&quot;&#10;"
-              userNotes="The main project. If you change this jucer file, don't forget to update the Element and ElementFX plugin projects too.&#10;"
-              headerPath="../../../../../src&#10;../../../../../libs/lua/src&#10;../../../../../libs/lua">
-  <MAINGROUP id="z1aYPy" name="Element">
-    <GROUP id="{3CCE6B3C-053A-2E63-C5DE-8501E7DC8970}" name="data">
-      <GROUP id="{ABE6AB65-908D-580A-65CC-8CB15CFABA76}" name="Assets">
-        <FILE id="USJbal" name="PowerButton_48x48.png" compile="0" resource="1"
-              file="../../../data/Assets/PowerButton_48x48.png"/>
-      </GROUP>
-      <GROUP id="{DF479A37-D1CD-B1EC-2E2F-7F034B0E2D1E}" name="Workspaces">
-        <FILE id="zPNZBt" name="Classic.elw" compile="0" resource="1" file="../../../data/Workspaces/Classic.elw"/>
-        <FILE id="srA86o" name="Editing.elw" compile="0" resource="1" file="../../../data/Workspaces/Editing.elw"/>
-      </GROUP>
-      <FILE id="qnBkGY" name="acknowledgements.txt" compile="0" resource="1"
-            file="../../../data/acknowledgements.txt"/>
-      <FILE id="TK7YJZ" name="developers.txt" compile="0" resource="1" file="../../../data/developers.txt"/>
-      <FILE id="zjwu85" name="ElementIcon.png" compile="0" resource="1" file="../../../data/ElementIcon.png"/>
-      <FILE id="EYsGJO" name="ElementIconTemplate.png" compile="0" resource="1"
-            file="../../../data/ElementIconTemplate.png"/>
-    </GROUP>
-    <GROUP id="{D101B3E9-3496-8A90-ABFF-82C76E13F94A}" name="src">
-      <GROUP id="{D15DD84F-4ACA-F078-3D17-DF8EC9A1D845}" name="controllers">
-        <FILE id="WJiJ72" name="AppController.cpp" compile="1" resource="0"
-              file="../../../src/controllers/AppController.cpp"/>
-        <FILE id="oWKwF6" name="AppController.h" compile="0" resource="0" file="../../../src/controllers/AppController.h"/>
-        <FILE id="p6KZLD" name="Controller.cpp" compile="1" resource="0" file="../../../src/controllers/Controller.cpp"/>
-        <FILE id="qkjX4v" name="Controller.h" compile="0" resource="0" file="../../../src/controllers/Controller.h"/>
-        <FILE id="KmKkX9" name="DevicesController.cpp" compile="1" resource="0"
-              file="../../../src/controllers/DevicesController.cpp"/>
-        <FILE id="OOzNE9" name="DevicesController.h" compile="0" resource="0"
-              file="../../../src/controllers/DevicesController.h"/>
-        <FILE id="xPwScV" name="EngineController.cpp" compile="1" resource="0"
-              file="../../../src/controllers/EngineController.cpp"/>
-        <FILE id="EhxHTL" name="EngineController.h" compile="0" resource="0"
-              file="../../../src/controllers/EngineController.h"/>
-        <FILE id="dpio5f" name="GraphController.cpp" compile="1" resource="0"
-              file="../../../src/controllers/GraphController.cpp"/>
-        <FILE id="n8xVG6" name="GraphController.h" compile="0" resource="0"
-              file="../../../src/controllers/GraphController.h"/>
-        <FILE id="LaAkrg" name="GraphManager.cpp" compile="1" resource="0"
-              file="../../../src/controllers/GraphManager.cpp"/>
-        <FILE id="u5LPoZ" name="GraphManager.h" compile="0" resource="0" file="../../../src/controllers/GraphManager.h"/>
-        <FILE id="rBMDlC" name="GuiController.cpp" compile="1" resource="0"
-              file="../../../src/controllers/GuiController.cpp"/>
-        <FILE id="u7uTvr" name="GuiController.h" compile="0" resource="0" file="../../../src/controllers/GuiController.h"/>
-        <FILE id="HrqCxa" name="MappingController.cpp" compile="1" resource="0"
-              file="../../../src/controllers/MappingController.cpp"/>
-        <FILE id="DC3PC9" name="MappingController.h" compile="0" resource="0"
-              file="../../../src/controllers/MappingController.h"/>
-        <FILE id="cD4CS3" name="OSCController.cpp" compile="1" resource="0"
-              file="../../../src/controllers/OSCController.cpp"/>
-        <FILE id="MtlMVB" name="OSCController.h" compile="0" resource="0" file="../../../src/controllers/OSCController.h"/>
-        <FILE id="i1HrJ0" name="PresetsController.cpp" compile="1" resource="0"
-              file="../../../src/controllers/PresetsController.cpp"/>
-        <FILE id="t8WUFs" name="PresetsController.h" compile="0" resource="0"
-              file="../../../src/controllers/PresetsController.h"/>
-        <FILE id="Kwbs2D" name="ScriptingController.cpp" compile="1" resource="0"
-              file="../../../src/controllers/ScriptingController.cpp"/>
-        <FILE id="bQhGPE" name="ScriptingController.h" compile="0" resource="0"
-              file="../../../src/controllers/ScriptingController.h"/>
-        <FILE id="CVyd3t" name="SessionController.cpp" compile="1" resource="0"
-              file="../../../src/controllers/SessionController.cpp"/>
-        <FILE id="nX29hO" name="SessionController.h" compile="0" resource="0"
-              file="../../../src/controllers/SessionController.h"/>
-        <FILE id="rWe8WK" name="WorkspacesController.cpp" compile="1" resource="0"
-              file="../../../src/controllers/WorkspacesController.cpp"/>
-        <FILE id="bFSMKt" name="WorkspacesController.h" compile="0" resource="0"
-              file="../../../src/controllers/WorkspacesController.h"/>
-      </GROUP>
-      <GROUP id="{6315F973-E03F-2DBC-DBE5-9FAFB407C690}" name="db">
-        <FILE id="ZIXfS0" name="Database.cpp" compile="1" resource="0" file="../../../src/db/Database.cpp"/>
-        <FILE id="MMZVTd" name="Database.h" compile="0" resource="0" file="../../../src/db/Database.h"/>
-      </GROUP>
-      <GROUP id="{F5A2EFBA-84D8-092C-34CC-32628FD44542}" name="documents">
-        <FILE id="UZ88lY" name="GraphDocument.cpp" compile="1" resource="0"
-              file="../../../src/documents/GraphDocument.cpp"/>
-        <FILE id="v2FKt9" name="GraphDocument.h" compile="0" resource="0" file="../../../src/documents/GraphDocument.h"/>
-        <FILE id="ns8eeM" name="SessionDocument.cpp" compile="1" resource="0"
-              file="../../../src/documents/SessionDocument.cpp"/>
-        <FILE id="TP7vry" name="SessionDocument.h" compile="0" resource="0"
-              file="../../../src/documents/SessionDocument.h"/>
-      </GROUP>
-      <GROUP id="{FEB3E9E4-9345-0A17-506C-C7C6708C15B3}" name="engine">
-        <GROUP id="{A0F31FE4-114F-8F81-005B-52BEA8C6BF39}" name="nodes">
-          <FILE id="gf6y1f" name="AllPassFilterNode.h" compile="0" resource="0"
-                file="../../../src/engine/nodes/AllPassFilterNode.h"/>
-          <FILE id="J0CCZ4" name="AudioFilePlayerNode.cpp" compile="1" resource="0"
-                file="../../../src/engine/nodes/AudioFilePlayerNode.cpp"/>
-          <FILE id="Ab9i0z" name="AudioFilePlayerNode.h" compile="0" resource="0"
-                file="../../../src/engine/nodes/AudioFilePlayerNode.h"/>
-          <FILE id="Ejvz49" name="AudioMixerProcessor.cpp" compile="1" resource="0"
-                file="../../../src/engine/nodes/AudioMixerProcessor.cpp"/>
-          <FILE id="SbntF8" name="AudioMixerProcessor.h" compile="0" resource="0"
-                file="../../../src/engine/nodes/AudioMixerProcessor.h"/>
-          <FILE id="XfRud5" name="AudioProcessorNode.cpp" compile="1" resource="0"
-                file="../../../src/engine/nodes/AudioProcessorNode.cpp"/>
-          <FILE id="B0YXkU" name="AudioProcessorNode.h" compile="0" resource="0"
-                file="../../../src/engine/nodes/AudioProcessorNode.h"/>
-          <FILE id="T9vkGX" name="AudioRouterNode.cpp" compile="1" resource="0"
-                file="../../../src/engine/nodes/AudioRouterNode.cpp"/>
-          <FILE id="h4XCqG" name="AudioRouterNode.h" compile="0" resource="0"
-                file="../../../src/engine/nodes/AudioRouterNode.h"/>
-          <FILE id="dLIGCw" name="BaseProcessor.h" compile="0" resource="0" file="../../../src/engine/nodes/BaseProcessor.h"/>
-          <FILE id="e86MBe" name="ChannelizeProcessor.h" compile="0" resource="0"
-                file="../../../src/engine/nodes/ChannelizeProcessor.h"/>
-          <FILE id="DePiAc" name="CombFilterProcessor.h" compile="0" resource="0"
-                file="../../../src/engine/nodes/CombFilterProcessor.h"/>
-          <FILE id="ZPh9Mv" name="CompressorProcessor.h" compile="0" resource="0"
-                file="../../../src/engine/nodes/CompressorProcessor.h"/>
-          <FILE id="RMLf6M" name="EQFilterProcessor.h" compile="0" resource="0"
-                file="../../../src/engine/nodes/EQFilterProcessor.h"/>
-          <FILE id="BoCUq5" name="FreqSplitterProcessor.h" compile="0" resource="0"
-                file="../../../src/engine/nodes/FreqSplitterProcessor.h"/>
-          <FILE id="Sgiiue" name="LuaNode.cpp" compile="1" resource="0" file="../../../src/engine/nodes/LuaNode.cpp"/>
-          <FILE id="WwWSlb" name="LuaNode.h" compile="0" resource="0" file="../../../src/engine/nodes/LuaNode.h"/>
-          <FILE id="EUGAHZ" name="MediaPlayerProcessor.cpp" compile="1" resource="0"
-                file="../../../src/engine/nodes/MediaPlayerProcessor.cpp"/>
-          <FILE id="HR4HHM" name="MediaPlayerProcessor.h" compile="0" resource="0"
-                file="../../../src/engine/nodes/MediaPlayerProcessor.h"/>
-          <FILE id="EWiEUa" name="MidiChannelMapProcessor.h" compile="0" resource="0"
-                file="../../../src/engine/nodes/MidiChannelMapProcessor.h"/>
-          <FILE id="eWAod4" name="MidiChannelSplitterNode.cpp" compile="1" resource="0"
-                file="../../../src/engine/nodes/MidiChannelSplitterNode.cpp"/>
-          <FILE id="LRfna7" name="MidiChannelSplitterNode.h" compile="0" resource="0"
-                file="../../../src/engine/nodes/MidiChannelSplitterNode.h"/>
-          <FILE id="w3xylR" name="MidiDeviceProcessor.cpp" compile="1" resource="0"
-                file="../../../src/engine/nodes/MidiDeviceProcessor.cpp"/>
-          <FILE id="YidvjT" name="MidiDeviceProcessor.h" compile="0" resource="0"
-                file="../../../src/engine/nodes/MidiDeviceProcessor.h"/>
-          <FILE id="UOBIek" name="MidiFilterNode.cpp" compile="1" resource="0"
-                file="../../../src/engine/nodes/MidiFilterNode.cpp"/>
-          <FILE id="hTHuwM" name="MidiFilterNode.h" compile="0" resource="0"
-                file="../../../src/engine/nodes/MidiFilterNode.h"/>
-          <FILE id="WFmjlU" name="MidiMonitorNode.cpp" compile="1" resource="0"
-                file="../../../src/engine/nodes/MidiMonitorNode.cpp"/>
-          <FILE id="XKuGBL" name="MidiMonitorNode.h" compile="0" resource="0"
-                file="../../../src/engine/nodes/MidiMonitorNode.h"/>
-          <FILE id="Ko3SKc" name="MidiProgramMapNode.cpp" compile="1" resource="0"
-                file="../../../src/engine/nodes/MidiProgramMapNode.cpp"/>
-          <FILE id="P4f7ja" name="MidiProgramMapNode.h" compile="0" resource="0"
-                file="../../../src/engine/nodes/MidiProgramMapNode.h"/>
-          <FILE id="AFrUSo" name="OSCReceiverNode.cpp" compile="1" resource="0"
-                file="../../../src/engine/nodes/OSCReceiverNode.cpp"/>
-          <FILE id="r2MAjr" name="OSCReceiverNode.h" compile="0" resource="0"
-                file="../../../src/engine/nodes/OSCReceiverNode.h"/>
-          <FILE id="MIG8gJ" name="OSCSenderNode.cpp" compile="1" resource="0"
-                file="../../../src/engine/nodes/OSCSenderNode.cpp"/>
-          <FILE id="Z5Rzp7" name="OSCSenderNode.h" compile="0" resource="0" file="../../../src/engine/nodes/OSCSenderNode.h"/>
-          <FILE id="uOaICU" name="PlaceholderProcessor.h" compile="0" resource="0"
-                file="../../../src/engine/nodes/PlaceholderProcessor.h"/>
-          <FILE id="iqcRoD" name="ReverbProcessor.h" compile="0" resource="0"
-                file="../../../src/engine/nodes/ReverbProcessor.h"/>
-          <FILE id="sJF7tY" name="SubGraphProcessor.cpp" compile="1" resource="0"
-                file="../../../src/engine/nodes/SubGraphProcessor.cpp"/>
-          <FILE id="XFrZGw" name="SubGraphProcessor.h" compile="0" resource="0"
-                file="../../../src/engine/nodes/SubGraphProcessor.h"/>
-          <FILE id="ZB2QlR" name="VolumeProcessor.h" compile="0" resource="0"
-                file="../../../src/engine/nodes/VolumeProcessor.h"/>
-          <FILE id="Wk80PR" name="WetDryProcessor.h" compile="0" resource="0"
-                file="../../../src/engine/nodes/WetDryProcessor.h"/>
-        </GROUP>
-        <FILE id="WsSOth" name="AudioEngine.cpp" compile="1" resource="0" file="../../../src/engine/AudioEngine.cpp"/>
-        <FILE id="OhOvNj" name="AudioEngine.h" compile="0" resource="0" file="../../../src/engine/AudioEngine.h"/>
-        <FILE id="Kq2DxS" name="DataType.h" compile="0" resource="0" file="../../../src/engine/DataType.h"/>
-        <FILE id="Skup7o" name="Engine.h" compile="0" resource="0" file="../../../src/engine/Engine.h"/>
-        <FILE id="XimlFU" name="GraphNode.cpp" compile="1" resource="0" file="../../../src/engine/GraphNode.cpp"/>
-        <FILE id="va4T4w" name="GraphNode.h" compile="0" resource="0" file="../../../src/engine/GraphNode.h"/>
-        <FILE id="FlGWLm" name="GraphPort.cpp" compile="1" resource="0" file="../../../src/engine/GraphPort.cpp"/>
-        <FILE id="Y1uLAc" name="GraphPort.h" compile="0" resource="0" file="../../../src/engine/GraphPort.h"/>
-        <FILE id="DkcgdE" name="GraphProcessor.cpp" compile="1" resource="0"
-              file="../../../src/engine/GraphProcessor.cpp"/>
-        <FILE id="XV3nDy" name="GraphProcessor.h" compile="0" resource="0"
-              file="../../../src/engine/GraphProcessor.h"/>
-        <FILE id="ETccdg" name="InternalFormat.cpp" compile="1" resource="0"
-              file="../../../src/engine/InternalFormat.cpp"/>
-        <FILE id="i0BHUh" name="InternalFormat.h" compile="0" resource="0"
-              file="../../../src/engine/InternalFormat.h"/>
-        <FILE id="BN8nHI" name="LinearFade.h" compile="0" resource="0" file="../../../src/engine/LinearFade.h"/>
-        <FILE id="q6RSxY" name="MappingEngine.cpp" compile="1" resource="0"
-              file="../../../src/engine/MappingEngine.cpp"/>
-        <FILE id="Ji5DHQ" name="MappingEngine.h" compile="0" resource="0" file="../../../src/engine/MappingEngine.h"/>
-        <FILE id="dmupwv" name="MidiChannelMap.h" compile="0" resource="0"
-              file="../../../src/engine/MidiChannelMap.h"/>
-        <FILE id="lo7vzs" name="MidiClock.cpp" compile="1" resource="0" file="../../../src/engine/MidiClock.cpp"/>
-        <FILE id="NT3Iem" name="MidiClock.h" compile="0" resource="0" file="../../../src/engine/MidiClock.h"/>
-        <FILE id="REMeje" name="MidiEngine.cpp" compile="1" resource="0" file="../../../src/engine/MidiEngine.cpp"/>
-        <FILE id="nIjHzc" name="MidiEngine.h" compile="0" resource="0" file="../../../src/engine/MidiEngine.h"/>
-        <FILE id="enbc2n" name="MidiIOMonitor.h" compile="0" resource="0" file="../../../src/engine/MidiIOMonitor.h"/>
-        <FILE id="w0LBzc" name="MidiPipe.cpp" compile="1" resource="0" file="../../../src/engine/MidiPipe.cpp"/>
-        <FILE id="J6EIHS" name="MidiPipe.h" compile="0" resource="0" file="../../../src/engine/MidiPipe.h"/>
-        <FILE id="Ijiejz" name="MidiTranspose.h" compile="0" resource="0" file="../../../src/engine/MidiTranspose.h"/>
-        <FILE id="pPJyno" name="Parameter.cpp" compile="1" resource="0" file="../../../src/engine/Parameter.cpp"/>
-        <FILE id="LtkO3u" name="Parameter.h" compile="0" resource="0" file="../../../src/engine/Parameter.h"/>
-        <FILE id="neOge4" name="ToggleGrid.h" compile="0" resource="0" file="../../../src/engine/ToggleGrid.h"/>
-        <FILE id="lYkQYd" name="Transport.cpp" compile="1" resource="0" file="../../../src/engine/Transport.cpp"/>
-        <FILE id="qWDj9L" name="Transport.h" compile="0" resource="0" file="../../../src/engine/Transport.h"/>
-        <FILE id="fhLqQM" name="VelocityCurve.h" compile="0" resource="0" file="../../../src/engine/VelocityCurve.h"/>
-      </GROUP>
-      <GROUP id="{78555A4F-F9CB-CCED-E8F0-A41032957388}" name="gui">
-        <GROUP id="{C13D564D-20F2-9C89-3A7A-5A11DB7D2D93}" name="nodes">
-          <FILE id="wF4XQy" name="AudioIONodeEditor.h" compile="0" resource="0"
-                file="../../../src/gui/nodes/AudioIONodeEditor.h"/>
-          <FILE id="fTtlHu" name="AudioRouterEditor.cpp" compile="1" resource="0"
-                file="../../../src/gui/nodes/AudioRouterEditor.cpp"/>
-          <FILE id="qcBvWs" name="AudioRouterEditor.h" compile="0" resource="0"
-                file="../../../src/gui/nodes/AudioRouterEditor.h"/>
-          <FILE id="Au2E47" name="GenericNodeEditor.cpp" compile="1" resource="0"
-                file="../../../src/gui/nodes/GenericNodeEditor.cpp"/>
-          <FILE id="whIrPo" name="GenericNodeEditor.h" compile="0" resource="0"
-                file="../../../src/gui/nodes/GenericNodeEditor.h"/>
-          <FILE id="t3E2ZY" name="LuaNodeEditor.cpp" compile="1" resource="0"
-                file="../../../src/gui/nodes/LuaNodeEditor.cpp"/>
-          <FILE id="ZKHUkJ" name="LuaNodeEditor.h" compile="0" resource="0" file="../../../src/gui/nodes/LuaNodeEditor.h"/>
-          <FILE id="NUH1sJ" name="MidiIONodeEditor.h" compile="0" resource="0"
-                file="../../../src/gui/nodes/MidiIONodeEditor.h"/>
-          <FILE id="QiGzAU" name="MidiMonitorNodeEditor.cpp" compile="1" resource="0"
-                file="../../../src/gui/nodes/MidiMonitorNodeEditor.cpp"/>
-          <FILE id="sKyMWz" name="MidiMonitorNodeEditor.h" compile="0" resource="0"
-                file="../../../src/gui/nodes/MidiMonitorNodeEditor.h"/>
-          <FILE id="lWARAU" name="MidiProgramMapEditor.cpp" compile="1" resource="0"
-                file="../../../src/gui/nodes/MidiProgramMapEditor.cpp"/>
-          <FILE id="yHOoOp" name="MidiProgramMapEditor.h" compile="0" resource="0"
-                file="../../../src/gui/nodes/MidiProgramMapEditor.h"/>
-          <FILE id="Y4JNgz" name="NodeEditorComponent.cpp" compile="1" resource="0"
-                file="../../../src/gui/nodes/NodeEditorComponent.cpp"/>
-          <FILE id="yncmSI" name="NodeEditorComponent.h" compile="0" resource="0"
-                file="../../../src/gui/nodes/NodeEditorComponent.h"/>
-          <FILE id="Got6ih" name="OSCReceiverNodeEditor.cpp" compile="1" resource="0"
-                file="../../../src/gui/nodes/OSCReceiverNodeEditor.cpp"/>
-          <FILE id="w15EH9" name="OSCReceiverNodeEditor.h" compile="0" resource="0"
-                file="../../../src/gui/nodes/OSCReceiverNodeEditor.h"/>
-          <FILE id="Y8yNfS" name="OSCSenderNodeEditor.cpp" compile="1" resource="0"
-                file="../../../src/gui/nodes/OSCSenderNodeEditor.cpp"/>
-          <FILE id="KdE9Xh" name="OSCSenderNodeEditor.h" compile="0" resource="0"
-                file="../../../src/gui/nodes/OSCSenderNodeEditor.h"/>
-          <FILE id="C8DZvo" name="VolumeNodeEditor.cpp" compile="1" resource="0"
-                file="../../../src/gui/nodes/VolumeNodeEditor.cpp"/>
-          <FILE id="JnOWZR" name="VolumeNodeEditor.h" compile="0" resource="0"
-                file="../../../src/gui/nodes/VolumeNodeEditor.h"/>
-        </GROUP>
-        <GROUP id="{FE5A6DF9-DEE1-F02A-2106-8F44BE884A55}" name="properties">
-          <FILE id="Av4AvX" name="MidiMultiChannelPropertyComponent.h" compile="0"
-                resource="0" file="../../../src/gui/properties/MidiMultiChannelPropertyComponent.h"/>
-          <FILE id="ERqxvo" name="NodeProperties.cpp" compile="1" resource="0"
-                file="../../../src/gui/properties/NodeProperties.cpp"/>
-          <FILE id="ixlUzU" name="NodeProperties.h" compile="0" resource="0"
-                file="../../../src/gui/properties/NodeProperties.h"/>
-        </GROUP>
-        <GROUP id="{795A3264-3BED-1FEC-5D28-765E4FE3A4E6}" name="scripting"/>
-        <GROUP id="{61A56A88-765C-6D39-583A-5BF55FC90336}" name="views">
-          <FILE id="tNn890" name="ContentView.cpp" compile="1" resource="0" file="../../../src/gui/views/ContentView.cpp"/>
-          <FILE id="gW1YzR" name="ContentView.h" compile="0" resource="0" file="../../../src/gui/views/ContentView.h"/>
-          <FILE id="iiUwjz" name="ControllerDevicesView.cpp" compile="1" resource="0"
-                file="../../../src/gui/views/ControllerDevicesView.cpp"/>
-          <FILE id="d20ySe" name="ControllerDevicesView.h" compile="0" resource="0"
-                file="../../../src/gui/views/ControllerDevicesView.h"/>
-          <FILE id="eWrTW0" name="ControllerMapsView.cpp" compile="1" resource="0"
-                file="../../../src/gui/views/ControllerMapsView.cpp"/>
-          <FILE id="Kq4MtC" name="ControllerMapsView.h" compile="0" resource="0"
-                file="../../../src/gui/views/ControllerMapsView.h"/>
-          <FILE id="GGF0PP" name="EmptyContentView.h" compile="0" resource="0"
-                file="../../../src/gui/views/EmptyContentView.h"/>
-          <FILE id="stmq10" name="GraphDisplayView.h" compile="0" resource="0"
-                file="../../../src/gui/views/GraphDisplayView.h"/>
-          <FILE id="z5Wmxx" name="GraphEditorView.cpp" compile="1" resource="0"
-                file="../../../src/gui/views/GraphEditorView.cpp"/>
-          <FILE id="qVYCjD" name="GraphEditorView.h" compile="0" resource="0"
-                file="../../../src/gui/views/GraphEditorView.h"/>
-          <FILE id="KcSCvr" name="GraphMixerView.cpp" compile="1" resource="0"
-                file="../../../src/gui/views/GraphMixerView.cpp"/>
-          <FILE id="oesP68" name="GraphMixerView.h" compile="0" resource="0"
-                file="../../../src/gui/views/GraphMixerView.h"/>
-          <FILE id="Firapg" name="GraphSettingsView.cpp" compile="1" resource="0"
-                file="../../../src/gui/views/GraphSettingsView.cpp"/>
-          <FILE id="OAHDYs" name="GraphSettingsView.h" compile="0" resource="0"
-                file="../../../src/gui/views/GraphSettingsView.h"/>
-          <FILE id="LKSgt7" name="KeymapEditorView.cpp" compile="1" resource="0"
-                file="../../../src/gui/views/KeymapEditorView.cpp"/>
-          <FILE id="EKmEdq" name="KeymapEditorView.h" compile="0" resource="0"
-                file="../../../src/gui/views/KeymapEditorView.h"/>
-          <FILE id="JnfnhK" name="LuaConsoleView.h" compile="0" resource="0"
-                file="../../../src/gui/views/LuaConsoleView.h"/>
-          <FILE id="bVdK3B" name="NavigationView.cpp" compile="1" resource="0"
-                file="../../../src/gui/views/NavigationView.cpp"/>
-          <FILE id="kNj55l" name="NavigationView.h" compile="0" resource="0"
-                file="../../../src/gui/views/NavigationView.h"/>
-          <FILE id="PVvuXd" name="NodeChannelStripView.cpp" compile="1" resource="0"
-                file="../../../src/gui/views/NodeChannelStripView.cpp"/>
-          <FILE id="EXVpLZ" name="NodeChannelStripView.h" compile="0" resource="0"
-                file="../../../src/gui/views/NodeChannelStripView.h"/>
-          <FILE id="zQKqdL" name="NodeEditorContentView.cpp" compile="1" resource="0"
-                file="../../../src/gui/views/NodeEditorContentView.cpp"/>
-          <FILE id="RpM71b" name="NodeEditorContentView.h" compile="0" resource="0"
-                file="../../../src/gui/views/NodeEditorContentView.h"/>
-          <FILE id="sxDmzk" name="NodeMidiContentView.cpp" compile="1" resource="0"
-                file="../../../src/gui/views/NodeMidiContentView.cpp"/>
-          <FILE id="LjplXT" name="NodeMidiContentView.h" compile="0" resource="0"
-                file="../../../src/gui/views/NodeMidiContentView.h"/>
-          <FILE id="QOllhW" name="PluginsPanelView.cpp" compile="1" resource="0"
-                file="../../../src/gui/views/PluginsPanelView.cpp"/>
-          <FILE id="bEUX2J" name="PluginsPanelView.h" compile="0" resource="0"
-                file="../../../src/gui/views/PluginsPanelView.h"/>
-          <FILE id="SV45eS" name="SessionSettingsView.cpp" compile="1" resource="0"
-                file="../../../src/gui/views/SessionSettingsView.cpp"/>
-          <FILE id="pFthuu" name="SessionSettingsView.h" compile="0" resource="0"
-                file="../../../src/gui/views/SessionSettingsView.h"/>
-          <FILE id="UQiXkR" name="SessionTreeContentView.cpp" compile="1" resource="0"
-                file="../../../src/gui/views/SessionTreeContentView.cpp"/>
-          <FILE id="pOBsKc" name="SessionTreeContentView.h" compile="0" resource="0"
-                file="../../../src/gui/views/SessionTreeContentView.h"/>
-          <FILE id="TeXNfJ" name="VirtualKeyboardView.cpp" compile="1" resource="0"
-                file="../../../src/gui/views/VirtualKeyboardView.cpp"/>
-          <FILE id="aDMj83" name="VirtualKeyboardView.h" compile="0" resource="0"
-                file="../../../src/gui/views/VirtualKeyboardView.h"/>
-        </GROUP>
-        <GROUP id="{0906DB1D-817F-D490-4BDD-2562DED5585A}" name="widgets">
-          <FILE id="bMHsfv" name="AudioDeviceSelectorComponent.cpp" compile="1"
-                resource="0" file="../../../src/gui/widgets/AudioDeviceSelectorComponent.cpp"/>
-          <FILE id="Tv367n" name="AudioDeviceSelectorComponent.h" compile="0"
-                resource="0" file="../../../src/gui/widgets/AudioDeviceSelectorComponent.h"/>
-          <FILE id="zTHQxp" name="BreadCrumbComponent.h" compile="0" resource="0"
-                file="../../../src/gui/widgets/BreadCrumbComponent.h"/>
-          <FILE id="cWocRv" name="HorizontalListBox.cpp" compile="1" resource="0"
-                file="../../../src/gui/widgets/HorizontalListBox.cpp"/>
-          <FILE id="g1Toyy" name="HorizontalListBox.h" compile="0" resource="0"
-                file="../../../src/gui/widgets/HorizontalListBox.h"/>
-          <FILE id="ZnolFD" name="LogListBox.h" compile="0" resource="0" file="../../../src/gui/widgets/LogListBox.h"/>
-          <FILE id="NrUgmh" name="MidiBlinker.cpp" compile="1" resource="0" file="../../../src/gui/widgets/MidiBlinker.cpp"/>
-          <FILE id="C4nmmE" name="MidiBlinker.h" compile="0" resource="0" file="../../../src/gui/widgets/MidiBlinker.h"/>
-          <FILE id="IDbYyU" name="MidiChannelSelectComponent.h" compile="0" resource="0"
-                file="../../../src/gui/widgets/MidiChannelSelectComponent.h"/>
-          <FILE id="CvfWLN" name="NodeListComboBox.h" compile="0" resource="0"
-                file="../../../src/gui/widgets/NodeListComboBox.h"/>
-          <FILE id="B7TGxf" name="NodeMidiProgramComponent.cpp" compile="1" resource="0"
-                file="../../../src/gui/widgets/NodeMidiProgramComponent.cpp"/>
-          <FILE id="SYIHZp" name="NodeMidiProgramComponent.h" compile="0" resource="0"
-                file="../../../src/gui/widgets/NodeMidiProgramComponent.h"/>
-          <FILE id="g8eQKo" name="SessionGraphsListBox.cpp" compile="1" resource="0"
-                file="../../../src/gui/widgets/SessionGraphsListBox.cpp"/>
-          <FILE id="OBK1mH" name="SessionGraphsListBox.h" compile="0" resource="0"
-                file="../../../src/gui/widgets/SessionGraphsListBox.h"/>
-          <FILE id="vIie1z" name="Spinner.h" compile="0" resource="0" file="../../../src/gui/widgets/Spinner.h"/>
-        </GROUP>
-        <GROUP id="{80A97AC9-EF9E-7BC9-E157-8FD9B74DFD7A}" name="workspace">
-          <FILE id="fQDsqE" name="ContentViewPanel.h" compile="0" resource="0"
-                file="../../../src/gui/workspace/ContentViewPanel.h"/>
-          <FILE id="jRuc43" name="GraphEditorPanel.h" compile="0" resource="0"
-                file="../../../src/gui/workspace/GraphEditorPanel.h"/>
-          <FILE id="vuqzE0" name="GraphMixerPanel.h" compile="0" resource="0"
-                file="../../../src/gui/workspace/GraphMixerPanel.h"/>
-          <FILE id="rxP2mb" name="PanelTypes.cpp" compile="1" resource="0" file="../../../src/gui/workspace/PanelTypes.cpp"/>
-          <FILE id="ula4E4" name="PanelTypes.h" compile="0" resource="0" file="../../../src/gui/workspace/PanelTypes.h"/>
-          <FILE id="SQ93Yl" name="PluginsPanel.cpp" compile="1" resource="0"
-                file="../../../src/gui/workspace/PluginsPanel.cpp"/>
-          <FILE id="ANNUHq" name="PluginsPanel.h" compile="0" resource="0" file="../../../src/gui/workspace/PluginsPanel.h"/>
-          <FILE id="W9QEXb" name="VirtualKeyboardPanel.h" compile="0" resource="0"
-                file="../../../src/gui/workspace/VirtualKeyboardPanel.h"/>
-          <FILE id="s99SV1" name="WorkspacePanel.h" compile="0" resource="0"
-                file="../../../src/gui/workspace/WorkspacePanel.h"/>
-        </GROUP>
-        <FILE id="cuCcdg" name="AboutComponent.cpp" compile="1" resource="0"
-              file="../../../src/gui/AboutComponent.cpp"/>
-        <FILE id="pW5h1f" name="AboutComponent.h" compile="0" resource="0"
-              file="../../../src/gui/AboutComponent.h"/>
-        <FILE id="DuovDg" name="Artist.h" compile="0" resource="0" file="../../../src/gui/Artist.h"/>
-        <FILE id="JpxpeR" name="AssetTreeView.cpp" compile="1" resource="0"
-              file="../../../src/gui/AssetTreeView.cpp"/>
-        <FILE id="uAudiE" name="AssetTreeView.h" compile="0" resource="0" file="../../../src/gui/AssetTreeView.h"/>
-        <FILE id="Swim3o" name="AudioIOPanelView.cpp" compile="1" resource="0"
-              file="../../../src/gui/AudioIOPanelView.cpp"/>
-        <FILE id="gglSXw" name="AudioIOPanelView.h" compile="0" resource="0"
-              file="../../../src/gui/AudioIOPanelView.h"/>
-        <FILE id="tTXnA5" name="Buttons.cpp" compile="1" resource="0" file="../../../src/gui/Buttons.cpp"/>
-        <FILE id="jrfvzA" name="Buttons.h" compile="0" resource="0" file="../../../src/gui/Buttons.h"/>
-        <FILE id="SlfuUJ" name="ChannelStripComponent.cpp" compile="1" resource="0"
-              file="../../../src/gui/ChannelStripComponent.cpp"/>
-        <FILE id="ExuxH8" name="ChannelStripComponent.h" compile="0" resource="0"
-              file="../../../src/gui/ChannelStripComponent.h"/>
-        <FILE id="s68ryN" name="ConnectionGrid.cpp" compile="1" resource="0"
-              file="../../../src/gui/ConnectionGrid.cpp"/>
-        <FILE id="no0bJX" name="ConnectionGrid.h" compile="0" resource="0"
-              file="../../../src/gui/ConnectionGrid.h"/>
-        <FILE id="JLaQDg" name="ContentComponent.cpp" compile="1" resource="0"
-              file="../../../src/gui/ContentComponent.cpp"/>
-        <FILE id="N7D40U" name="ContentComponent.h" compile="0" resource="0"
-              file="../../../src/gui/ContentComponent.h"/>
-        <FILE id="Vzaua5" name="ContentComponentPro.cpp" compile="1" resource="0"
-              file="../../../src/gui/ContentComponentPro.cpp"/>
-        <FILE id="y7ufOP" name="ContentComponentPro.h" compile="0" resource="0"
-              file="../../../src/gui/ContentComponentPro.h"/>
-        <FILE id="E97xQH" name="ContentComponentSolo.cpp" compile="1" resource="0"
-              file="../../../src/gui/ContentComponentSolo.cpp"/>
-        <FILE id="bmuaMO" name="ContentComponentSolo.h" compile="0" resource="0"
-              file="../../../src/gui/ContentComponentSolo.h"/>
-        <FILE id="iNZMhA" name="ContextMenus.cpp" compile="1" resource="0"
-              file="../../../src/gui/ContextMenus.cpp"/>
-        <FILE id="A0kVzX" name="ContextMenus.h" compile="0" resource="0" file="../../../src/gui/ContextMenus.h"/>
-        <FILE id="VcSDgi" name="GraphEditorComponent.cpp" compile="1" resource="0"
-              file="../../../src/gui/GraphEditorComponent.cpp"/>
-        <FILE id="FuuwrS" name="GraphEditorComponent.h" compile="0" resource="0"
-              file="../../../src/gui/GraphEditorComponent.h"/>
-        <FILE id="byRDnz" name="GuiCommon.h" compile="0" resource="0" file="../../../src/gui/GuiCommon.h"/>
-        <FILE id="sY3jGE" name="Icons.cpp" compile="1" resource="0" file="../../../src/gui/Icons.cpp"/>
-        <FILE id="eOrzMj" name="Icons.h" compile="0" resource="0" file="../../../src/gui/Icons.h"/>
-        <FILE id="oqyr0y" name="LookAndFeel.cpp" compile="1" resource="0" file="../../../src/gui/LookAndFeel.cpp"/>
-        <FILE id="MdmcTs" name="LookAndFeel.h" compile="0" resource="0" file="../../../src/gui/LookAndFeel.h"/>
-        <FILE id="bV6RXj" name="LuaConsoleComponent.cpp" compile="1" resource="0"
-              file="../../../src/gui/LuaConsoleComponent.cpp"/>
-        <FILE id="vnNabD" name="LuaConsoleComponent.h" compile="0" resource="0"
-              file="../../../src/gui/LuaConsoleComponent.h"/>
-        <FILE id="uhfBzw" name="LuaTokeniser.cpp" compile="1" resource="0"
-              file="../../../src/gui/LuaTokeniser.cpp"/>
-        <FILE id="zOIQNo" name="LuaTokeniser.h" compile="0" resource="0" file="../../../src/gui/LuaTokeniser.h"/>
-        <FILE id="ZZpX1q" name="MainMenu.cpp" compile="1" resource="0" file="../../../src/gui/MainMenu.cpp"/>
-        <FILE id="mzweaE" name="MainMenu.h" compile="0" resource="0" file="../../../src/gui/MainMenu.h"/>
-        <FILE id="JryLwv" name="MainWindow.cpp" compile="1" resource="0" file="../../../src/gui/MainWindow.cpp"/>
-        <FILE id="tqOt9L" name="MainWindow.h" compile="0" resource="0" file="../../../src/gui/MainWindow.h"/>
-        <FILE id="NTMwtS" name="MidiEditorBody.cpp" compile="1" resource="0"
-              file="../../../src/gui/MidiEditorBody.cpp"/>
-        <FILE id="Yn3VHs" name="MidiEditorBody.h" compile="0" resource="0"
-              file="../../../src/gui/MidiEditorBody.h"/>
-        <FILE id="jTTB3c" name="MidiEditorComponent.cpp" compile="1" resource="0"
-              file="../../../src/gui/MidiEditorComponent.cpp"/>
-        <FILE id="pzcOOH" name="MidiEditorComponent.h" compile="0" resource="0"
-              file="../../../src/gui/MidiEditorComponent.h"/>
-        <FILE id="qU3CEu" name="NavigationConcertinaPanel.cpp" compile="1"
-              resource="0" file="../../../src/gui/NavigationConcertinaPanel.cpp"/>
-        <FILE id="vqS1P5" name="NavigationConcertinaPanel.h" compile="0" resource="0"
-              file="../../../src/gui/NavigationConcertinaPanel.h"/>
-        <FILE id="ngE0qW" name="NodeChannelStripComponent.h" compile="0" resource="0"
-              file="../../../src/gui/NodeChannelStripComponent.h"/>
-        <FILE id="LMqGdM" name="NodeIOConfiguration.cpp" compile="1" resource="0"
-              file="../../../src/gui/NodeIOConfiguration.cpp"/>
-        <FILE id="Gq9Xw4" name="NodeIOConfiguration.h" compile="0" resource="0"
-              file="../../../src/gui/NodeIOConfiguration.h"/>
-        <FILE id="i2BGC8" name="NoteClipItem.h" compile="0" resource="0" file="../../../src/gui/NoteClipItem.h"/>
-        <FILE id="IJ8kz1" name="PluginManagerComponent.cpp" compile="1" resource="0"
-              file="../../../src/gui/PluginManagerComponent.cpp"/>
-        <FILE id="FMRNQc" name="PluginManagerComponent.h" compile="0" resource="0"
-              file="../../../src/gui/PluginManagerComponent.h"/>
-        <FILE id="zHu42L" name="PluginWindow.cpp" compile="1" resource="0"
-              file="../../../src/gui/PluginWindow.cpp"/>
-        <FILE id="TcznjC" name="PluginWindow.h" compile="0" resource="0" file="../../../src/gui/PluginWindow.h"/>
-        <FILE id="J0pHov" name="PreferencesComponent.cpp" compile="1" resource="0"
-              file="../../../src/gui/PreferencesComponent.cpp"/>
-        <FILE id="nx0kRm" name="PreferencesComponent.h" compile="0" resource="0"
-              file="../../../src/gui/PreferencesComponent.h"/>
-        <FILE id="R0SQf7" name="RackContentView.cpp" compile="1" resource="0"
-              file="../../../src/gui/RackContentView.cpp"/>
-        <FILE id="UqhTvS" name="RackContentView.h" compile="0" resource="0"
-              file="../../../src/gui/RackContentView.h"/>
-        <FILE id="pXWzfg" name="SequencerClipItem.cpp" compile="1" resource="0"
-              file="../../../src/gui/SequencerClipItem.cpp"/>
-        <FILE id="I7Nnqw" name="SequencerClipItem.h" compile="0" resource="0"
-              file="../../../src/gui/SequencerClipItem.h"/>
-        <FILE id="uYzTC9" name="SequencerComponent.cpp" compile="1" resource="0"
-              file="../../../src/gui/SequencerComponent.cpp"/>
-        <FILE id="KEoNlM" name="SequencerComponent.h" compile="0" resource="0"
-              file="../../../src/gui/SequencerComponent.h"/>
-        <FILE id="KQO43B" name="SessionImportWizard.cpp" compile="1" resource="0"
-              file="../../../src/gui/SessionImportWizard.cpp"/>
-        <FILE id="YI5n8V" name="SessionImportWizard.h" compile="0" resource="0"
-              file="../../../src/gui/SessionImportWizard.h"/>
-        <FILE id="SCG8SR" name="SessionTreePanel.cpp" compile="1" resource="0"
-              file="../../../src/gui/SessionTreePanel.cpp"/>
-        <FILE id="BnkRsZ" name="SessionTreePanel.h" compile="0" resource="0"
-              file="../../../src/gui/SessionTreePanel.h"/>
-        <FILE id="Y4NeKK" name="SystemTray.cpp" compile="1" resource="0" file="../../../src/gui/SystemTray.cpp"/>
-        <FILE id="gqZkHa" name="SystemTray.h" compile="0" resource="0" file="../../../src/gui/SystemTray.h"/>
-        <FILE id="QjBk0X" name="TempoAndMeterBar.h" compile="0" resource="0"
-              file="../../../src/gui/TempoAndMeterBar.h"/>
-        <FILE id="XeGwyw" name="Timeline.h" compile="0" resource="0" file="../../../src/gui/Timeline.h"/>
-        <FILE id="TVAw8i" name="TransportBar.cpp" compile="1" resource="0"
-              file="../../../src/gui/TransportBar.cpp"/>
-        <FILE id="olt74X" name="TransportBar.h" compile="0" resource="0" file="../../../src/gui/TransportBar.h"/>
-        <FILE id="ejLQ8N" name="TreeviewBase.cpp" compile="1" resource="0"
-              file="../../../src/gui/TreeviewBase.cpp"/>
-        <FILE id="kynKkh" name="TreeviewBase.h" compile="0" resource="0" file="../../../src/gui/TreeviewBase.h"/>
-        <FILE id="O0Fk38" name="ViewHelpers.cpp" compile="1" resource="0" file="../../../src/gui/ViewHelpers.cpp"/>
-        <FILE id="o15Q0V" name="ViewHelpers.h" compile="0" resource="0" file="../../../src/gui/ViewHelpers.h"/>
-        <FILE id="Tx9ikf" name="Window.cpp" compile="1" resource="0" file="../../../src/gui/Window.cpp"/>
-        <FILE id="VARdWv" name="Window.h" compile="0" resource="0" file="../../../src/gui/Window.h"/>
-        <FILE id="lv9qDd" name="WindowManager.cpp" compile="1" resource="0"
-              file="../../../src/gui/WindowManager.cpp"/>
-        <FILE id="qHCeIU" name="WindowManager.h" compile="0" resource="0" file="../../../src/gui/WindowManager.h"/>
-        <FILE id="TkRXrs" name="Workspace.cpp" compile="1" resource="0" file="../../../src/gui/Workspace.cpp"/>
-        <FILE id="XqNips" name="Workspace.h" compile="0" resource="0" file="../../../src/gui/Workspace.h"/>
-      </GROUP>
-      <GROUP id="{B38C4BB3-37B4-E75C-5CA2-ACA7D8757400}" name="messages">
-        <FILE id="Owu1uZ" name="ControllerDeviceMessages.h" compile="0" resource="0"
-              file="../../../src/messages/ControllerDeviceMessages.h"/>
-        <FILE id="QBTM1f" name="GuiMessages.h" compile="0" resource="0" file="../../../src/messages/GuiMessages.h"/>
-      </GROUP>
-      <GROUP id="{05DCFF4B-472E-4940-0142-8A20244BA3F1}" name="scripting">
-        <FILE id="WaVhIA" name="LuaBindings.cpp" compile="1" resource="0" file="../../../src/scripting/LuaBindings.cpp"/>
-        <FILE id="HCbyEF" name="LuaBindings.h" compile="0" resource="0" file="../../../src/scripting/LuaBindings.h"/>
-        <FILE id="PZoFbQ" name="LuaLib.cpp" compile="1" resource="0" file="../../../src/scripting/LuaLib.cpp"/>
-      </GROUP>
-      <GROUP id="{35E8149B-CA6F-F492-5D7C-41F1719B5F70}" name="session">
-        <FILE id="ICxOQ1" name="Asset.cpp" compile="1" resource="0" file="../../../src/session/Asset.cpp"/>
-        <FILE id="nT78JM" name="Asset.h" compile="0" resource="0" file="../../../src/session/Asset.h"/>
-        <FILE id="xFf9Kb" name="AssetTree.cpp" compile="1" resource="0" file="../../../src/session/AssetTree.cpp"/>
-        <FILE id="yLcLUw" name="AssetTree.h" compile="0" resource="0" file="../../../src/session/AssetTree.h"/>
-        <FILE id="oqYXgb" name="AssetType.h" compile="0" resource="0" file="../../../src/session/AssetType.h"/>
-        <FILE id="cH8mV8" name="ClipModel.h" compile="0" resource="0" file="../../../src/session/ClipModel.h"/>
-        <FILE id="GQbcRO" name="CommandManager.h" compile="0" resource="0"
-              file="../../../src/session/CommandManager.h"/>
-        <FILE id="mnEhHu" name="ControllerDevice.cpp" compile="1" resource="0"
-              file="../../../src/session/ControllerDevice.cpp"/>
-        <FILE id="EOs1Ce" name="ControllerDevice.h" compile="0" resource="0"
-              file="../../../src/session/ControllerDevice.h"/>
-        <FILE id="TmeOzA" name="DeviceManager.cpp" compile="1" resource="0"
-              file="../../../src/session/DeviceManager.cpp"/>
-        <FILE id="WaDtZv" name="DeviceManager.h" compile="0" resource="0" file="../../../src/session/DeviceManager.h"/>
-        <FILE id="LYgd6t" name="Graph.cpp" compile="1" resource="0" file="../../../src/session/Graph.cpp"/>
-        <FILE id="bmEvbg" name="Graph.h" compile="0" resource="0" file="../../../src/session/Graph.h"/>
-        <FILE id="lh0QzW" name="MediaManager.cpp" compile="1" resource="0"
-              file="../../../src/session/MediaManager.cpp"/>
-        <FILE id="JuDYx8" name="MediaManager.h" compile="0" resource="0" file="../../../src/session/MediaManager.h"/>
-        <FILE id="brGtS7" name="MediaModel.h" compile="0" resource="0" file="../../../src/session/MediaModel.h"/>
-        <FILE id="xbomlv" name="MediaStorage.h" compile="0" resource="0" file="../../../src/session/MediaStorage.h"/>
-        <FILE id="aAdKKx" name="MidiClip.cpp" compile="1" resource="0" file="../../../src/session/MidiClip.cpp"/>
-        <FILE id="AkPYRZ" name="MidiClip.h" compile="0" resource="0" file="../../../src/session/MidiClip.h"/>
-        <FILE id="u3OSJe" name="Module.h" compile="0" resource="0" file="../../../src/session/Module.h"/>
-        <FILE id="tih52d" name="Node.cpp" compile="1" resource="0" file="../../../src/session/Node.cpp"/>
-        <FILE id="A5XFVL" name="Node.h" compile="0" resource="0" file="../../../src/session/Node.h"/>
-        <FILE id="G26IB9" name="Note.cpp" compile="1" resource="0" file="../../../src/session/Note.cpp"/>
-        <FILE id="dVYwNg" name="Note.h" compile="0" resource="0" file="../../../src/session/Note.h"/>
-        <FILE id="TAark9" name="NoteSequence.cpp" compile="1" resource="0"
-              file="../../../src/session/NoteSequence.cpp"/>
-        <FILE id="pRNe0H" name="NoteSequence.h" compile="0" resource="0" file="../../../src/session/NoteSequence.h"/>
-        <FILE id="Mp89ZK" name="PluginManager.cpp" compile="1" resource="0"
-              file="../../../src/session/PluginManager.cpp"/>
-        <FILE id="JzBJoP" name="PluginManager.h" compile="0" resource="0" file="../../../src/session/PluginManager.h"/>
-        <FILE id="y6kP8r" name="Presets.h" compile="0" resource="0" file="../../../src/session/Presets.h"/>
-        <FILE id="Kcp8U2" name="Sequence.cpp" compile="1" resource="0" file="../../../src/session/Sequence.cpp"/>
-        <FILE id="Xr7sov" name="Sequence.h" compile="0" resource="0" file="../../../src/session/Sequence.h"/>
-        <FILE id="NDjs0x" name="Session.cpp" compile="1" resource="0" file="../../../src/session/Session.cpp"/>
-        <FILE id="hAPI13" name="Session.h" compile="0" resource="0" file="../../../src/session/Session.h"/>
-        <FILE id="nWUvsc" name="SessionTrack.cpp" compile="1" resource="0"
-              file="../../../src/session/SessionTrack.cpp"/>
-        <FILE id="Zutnhk" name="TempoMap.h" compile="0" resource="0" file="../../../src/session/TempoMap.h"/>
-        <FILE id="oGa8ot" name="TrackModel.h" compile="0" resource="0" file="../../../src/session/TrackModel.h"/>
-      </GROUP>
-      <FILE id="b19s3U" name="CapsLock.h" compile="0" resource="0" file="../../../src/CapsLock.h"/>
-      <FILE id="JTuMVi" name="Commands.cpp" compile="1" resource="0" file="../../../src/Commands.cpp"/>
-      <FILE id="EiRXrW" name="Commands.h" compile="0" resource="0" file="../../../src/Commands.h"/>
-      <FILE id="uJVflF" name="Common.h" compile="0" resource="0" file="../../../src/Common.h"/>
-      <FILE id="cJq2e8" name="CommonConfig.h" compile="0" resource="0" file="../../../src/CommonConfig.h"/>
-      <FILE id="SujUTa" name="DataPath.cpp" compile="1" resource="0" file="../../../src/DataPath.cpp"/>
-      <FILE id="tiIKh6" name="DataPath.h" compile="0" resource="0" file="../../../src/DataPath.h"/>
-      <FILE id="rTPlER" name="ElementApp.h" compile="0" resource="0" file="../../../src/ElementApp.h"/>
-      <FILE id="WxL9Ln" name="Globals.cpp" compile="1" resource="0" file="../../../src/Globals.cpp"/>
-      <FILE id="I4rCYb" name="Globals.h" compile="0" resource="0" file="../../../src/Globals.h"/>
-      <FILE id="VflBg9" name="Main.cc" compile="1" resource="0" file="../../../src/Main.cc"/>
-      <FILE id="YmO4CV" name="Messages.cpp" compile="1" resource="0" file="../../../src/Messages.cpp"/>
-      <FILE id="FMp2xi" name="Messages.h" compile="0" resource="0" file="../../../src/Messages.h"/>
-      <FILE id="TOTZ9t" name="Module.h" compile="0" resource="0" file="../../../src/Module.h"/>
-      <FILE id="yURhmh" name="ScopedFlag.h" compile="0" resource="0" file="../../../src/ScopedFlag.h"/>
-      <FILE id="kNYeF3" name="Settings.cpp" compile="1" resource="0" file="../../../src/Settings.cpp"/>
-      <FILE id="FvjEcS" name="Settings.h" compile="0" resource="0" file="../../../src/Settings.h"/>
-      <FILE id="BC33oB" name="Signals.h" compile="0" resource="0" file="../../../src/Signals.h"/>
-      <FILE id="Wjgrug" name="URIs.h" compile="0" resource="0" file="../../../src/URIs.h"/>
-      <FILE id="xIO3dQ" name="URLs.h" compile="0" resource="0" file="../../../src/URLs.h"/>
-      <FILE id="rvYSLa" name="Utils.cpp" compile="1" resource="0" file="../../../src/Utils.cpp"/>
-      <FILE id="oxlusR" name="Utils.h" compile="0" resource="0" file="../../../src/Utils.h"/>
-      <FILE id="Icxbn6" name="Version.cpp" compile="1" resource="0" file="../../../src/Version.cpp"/>
-      <FILE id="VZFMfD" name="Version.h" compile="0" resource="0" file="../../../src/Version.h"/>
-      <FILE id="FWG8ZM" name="WorldBase.cpp" compile="1" resource="0" file="../../../src/WorldBase.cpp"/>
-      <FILE id="Y0Amyn" name="WorldBase.h" compile="0" resource="0" file="../../../src/WorldBase.h"/>
-    </GROUP>
-    <GROUP id="{4C0CA2D9-7E14-3C17-C3F1-4FF581D4DAE9}" name="Templates">
-      <FILE id="qrZXVE" name="ElementTemplate.cpp" compile="0" resource="0"
-            file="Templates/ElementTemplate.cpp"/>
-      <FILE id="Ag660q" name="ElementTemplate.h" compile="0" resource="0"
-            file="Templates/ElementTemplate.h"/>
-    </GROUP>
-  </MAINGROUP>
-  <EXPORTFORMATS>
-    <XCODE_MAC targetFolder="Builds/MacOSX" externalLibraries="" extraDefs="KSP1_INTERNAL=1&#10;HAVE_LVTK=1&#10;JUCE_PLUGINHOST_VST=1&#10;JUCE_PLUGINHOST_VST3=1&#10;JUCE_DISABLE_AUDIOPROCESSOR_BEGIN_END_GESTURE_CHECKING=0"
-               extraLinkerFlags="" bigIcon="zjwu85" smallIcon="zjwu85" iosDevelopmentTeamID=""
-               extraFrameworks="" customPList="&lt;?xml version=&quot;1.0&quot; encoding=&quot;UTF-8&quot;?&gt;&#10;&#10;&lt;!DOCTYPE plist PUBLIC &quot;-//Apple//DTD PLIST 1.0//EN&quot; &quot;http://www.apple.com/DTDs/PropertyList-1.0.dtd&quot;&gt;&#10;&lt;plist&gt;&#10;    &lt;dict&gt;&#10;        &lt;key&gt;CFBundleDisplayName&lt;/key&gt;&#10;        &lt;string&gt;$(BUNDLE_DISPLAY_NAME)&lt;/string&gt;&#10;        &lt;key&gt;CFBundleIdentifier&lt;/key&gt;&#10;        &lt;string&gt;$(BUNDLE_IDENTIFIER)&lt;/string&gt;&#10;        &lt;key&gt;CFBundleName&lt;/key&gt;&#10;        &lt;string&gt;$(BUNDLE_NAME)&lt;/string&gt;&#10;        &lt;key&gt;NSAppTransportSecurity&lt;/key&gt;&#10;        &lt;dict&gt;&#10;            &lt;key&gt;NSAllowsArbitraryLoads&lt;/key&gt;&#10;            &lt;true/&gt;&#10;        &lt;/dict&gt;&#10;    &lt;/dict&gt;&#10;&lt;/plist&gt;&#10;"
-               documentExtensions="elc,elg,els" hardenedRuntime="1" iosInAppPurchases="0"
-               iosPushNotifications="0" hardenedRuntimeOptions="com.apple.security.cs.allow-jit,com.apple.security.cs.disable-library-validation,com.apple.security.device.audio-input"
-               extraCompilerFlags="-Wno-deprecated-declarations" prebuildCommand="export MACOSX_DEPLOYMENT_TARGET=10.8"
-               microphonePermissionNeeded="1">
-      <CONFIGURATIONS>
-        <CONFIGURATION name="Debug" osxArchitecture="64BitIntel" isDebug="1" optimisation="1"
-                       targetName="Element" cppLibType="libc++" libraryPath="" binaryPath="../../../build/Debug"
-                       defines="EL_USE_LUA=0&#10;EL_USE_LOCAL_AUTH=0&#10;JLV2_PLUGINHOST_LV2=0&#10;"
-                       enablePluginBinaryCopyStep="1" customXcodeFlags="ONLY_ACTIVE_ARCH=YES&#10;MACOSX_DEPLOYMENT_TARGET=10.8&#10;"
-                       headerPath="/opt/kushview/include" osxCompatibility="10.8 SDK"/>
-        <CONFIGURATION name="Release" osxArchitecture="64BitIntel" isDebug="0" optimisation="2"
-                       targetName="Element" binaryPath="../../../build/Release" headerPath="/opt/kushview/include"
-                       libraryPath="" cppLibType="libc++" cppLanguageStandard="c++11"
-                       defines="EL_USE_LUA=0&#10;EL_USE_LOCAL_AUTH=0&#10;EL_SAVE_BINARY_FORMAT=1&#10;JLV2_PLUGINHOST_LV2=0&#10;&#10;"
-                       fastMath="0" enablePluginBinaryCopyStep="1" customXcodeFlags="ONLY_ACTIVE_ARCH=YES&#10;MACOSX_DEPLOYMENT_TARGET=10.8&#10;"
-                       osxCompatibility="10.8 SDK"/>
-        <CONFIGURATION name="Debug_SE" osxArchitecture="64BitIntel" isDebug="1" optimisation="1"
-                       targetName="Element SE" cppLibType="libc++" libraryPath="" binaryPath="../../../build/Debug"
-                       defines="EL_USE_LUA=0&#10;EL_USE_LOCAL_AUTH=0&#10;JLV2_PLUGINHOST_LV2=0&#10;EL_SOLO=1"
-                       enablePluginBinaryCopyStep="1" customXcodeFlags="ONLY_ACTIVE_ARCH=YES&#10;MACOSX_DEPLOYMENT_TARGET=10.8&#10;"
-                       headerPath="/opt/kushview/include" osxCompatibility="10.8 SDK"/>
-        <CONFIGURATION name="Release_SE" osxArchitecture="64BitIntel" isDebug="0" optimisation="2"
-                       targetName="Element SE" binaryPath="../../../build/Release" headerPath="/opt/kushview/include"
-                       libraryPath="" cppLibType="libc++" cppLanguageStandard="c++11"
-                       defines="EL_USE_LUA=0&#10;EL_USE_LOCAL_AUTH=0&#10;EL_SAVE_BINARY_FORMAT=1&#10;JLV2_PLUGINHOST_LV2=0&#10;EL_SOLO=1&#10;"
-                       fastMath="0" enablePluginBinaryCopyStep="1" customXcodeFlags="ONLY_ACTIVE_ARCH=YES&#10;MACOSX_DEPLOYMENT_TARGET=10.8&#10;"
-                       osxCompatibility="10.8 SDK"/>
-      </CONFIGURATIONS>
-      <MODULEPATHS>
-        <MODULEPATH id="juce_gui_extra" path="../../../libs/JUCE/modules"/>
-        <MODULEPATH id="juce_gui_basics" path="../../../libs/JUCE/modules"/>
-        <MODULEPATH id="juce_graphics" path="../../../libs/JUCE/modules"/>
-        <MODULEPATH id="juce_events" path="../../../libs/JUCE/modules"/>
-        <MODULEPATH id="juce_data_structures" path="../../../libs/JUCE/modules"/>
-        <MODULEPATH id="juce_cryptography" path="../../../libs/JUCE/modules"/>
-        <MODULEPATH id="juce_core" path="../../../libs/JUCE/modules"/>
-        <MODULEPATH id="juce_audio_utils" path="../../../libs/JUCE/modules"/>
-        <MODULEPATH id="juce_audio_processors" path="../../../libs/JUCE/modules"/>
-        <MODULEPATH id="juce_audio_formats" path="../../../libs/JUCE/modules"/>
-        <MODULEPATH id="juce_audio_devices" path="../../../libs/JUCE/modules"/>
-        <MODULEPATH id="juce_audio_basics" path="../../../libs/JUCE/modules"/>
-        <MODULEPATH id="kv_core" path="../../../libs/kv/modules"/>
-        <MODULEPATH id="kv_engines" path="../../../libs/kv/modules"/>
-        <MODULEPATH id="kv_gui" path="../../../libs/kv/modules"/>
-        <MODULEPATH id="kv_models" path="../../../libs/kv/modules"/>
-        <MODULEPATH id="jlv2_host" path="../../../libs/jlv2/modules"/>
-        <MODULEPATH id="juce_dsp" path="../../../libs/JUCE/modules"/>
-        <MODULEPATH id="juce_osc" path="../../../libs/JUCE/modules"/>
-      </MODULEPATHS>
-    </XCODE_MAC>
-    <VS2017 targetFolder="Builds/VisualStudio2017" extraDefs="KSP1_INTERNAL=1&#10;HAVE_LVTK=1&#10;JUCE_PLUGINHOST_VST=1&#10;JUCE_PLUGINHOST_VST3=1&#10;SCL_SECURE_NO_WARNINGS=1&#10;_SCL_SECURE_NO_WARNINGS=1&#10;"
-            smallIcon="zjwu85" bigIcon="zjwu85" toolset="v141_xp" cppLanguageStandard="stdcpp14"
-            windowsTargetPlatformVersion="10.0.16299.0" vst3Folder="..\..\..\libs\JUCE\modules\juce_audio_processors\format_types\VST3_SDK">
-      <CONFIGURATIONS>
-        <CONFIGURATION name="Debug" winWarningLevel="4" generateManifest="1" winArchitecture="32-bit"
-                       isDebug="1" optimisation="1" targetName="Element" binaryPath="../../../build/Win32/Debug"
-                       useRuntimeLibDLL="1" defines="EL_USE_LOCAL_AUTH=0&#10;JLV2_PLUGINHOST_LV2=0"
-                       debugInformationFormat="ProgramDatabase" enablePluginBinaryCopyStep="0"
-                       headerPath="C:\SDKs\boost_1_71_0&#10;C:\SDKs\ASIOSDK2.3\common"/>
-        <CONFIGURATION name="Debug" winWarningLevel="4" generateManifest="1" winArchitecture="x64"
-                       isDebug="1" optimisation="1" targetName="Element" headerPath="C:\SDKs\boost_1_71_0&#10;C:\SDKs\ASIOSDK2.3\common"
-                       binaryPath="../../../build/x64/Debug" characterSet="MultiByte"
-                       useRuntimeLibDLL="1" defines="EL_USE_LOCAL_AUTH=0&#10;JLV2_PLUGINHOST_LV2=0"
-                       debugInformationFormat="ProgramDatabase" enablePluginBinaryCopyStep="0"/>
-        <CONFIGURATION name="Release" winWarningLevel="4" generateManifest="1" winArchitecture="x64"
-                       isDebug="0" optimisation="3" targetName="Element" binaryPath="../../../build/x64/Release"
-                       useRuntimeLibDLL="0" characterSet="MultiByte" headerPath="C:\SDKs\boost_1_71_0&#10;C:\SDKs\ASIOSDK2.3\common"
-                       defines="EL_USE_LOCAL_AUTH=0&#10;EL_SAVE_BINARY_FORMAT=1&#10;JLV2_PLUGINHOST_LV2=0"
-                       debugInformationFormat="ProgramDatabase" enablePluginBinaryCopyStep="0"
-                       linkTimeOptimisation="1"/>
-        <CONFIGURATION name="Release" winWarningLevel="4" generateManifest="1" winArchitecture="32-bit"
-                       isDebug="0" optimisation="3" targetName="Element" binaryPath="../../../build/Win32/Release"
-                       useRuntimeLibDLL="0" characterSet="MultiByte" headerPath="C:\SDKs\boost_1_71_0&#10;C:\SDKs\ASIOSDK2.3\common"
-                       defines="EL_USE_LOCAL_AUTH=0&#10;EL_SAVE_BINARY_FORMAT=1&#10;JLV2_PLUGINHOST_LV2=0"
-                       debugInformationFormat="ProgramDatabase" enablePluginBinaryCopyStep="0"
-                       linkTimeOptimisation="1"/>
-      </CONFIGURATIONS>
-      <MODULEPATHS>
-        <MODULEPATH id="juce_gui_extra" path="../../../libs/JUCE/modules"/>
-        <MODULEPATH id="juce_gui_basics" path="../../../libs/JUCE/modules"/>
-        <MODULEPATH id="juce_graphics" path="../../../libs/JUCE/modules"/>
-        <MODULEPATH id="juce_events" path="../../../libs/JUCE/modules"/>
-        <MODULEPATH id="juce_data_structures" path="../../../libs/JUCE/modules"/>
-        <MODULEPATH id="juce_cryptography" path="../../../libs/JUCE/modules"/>
-        <MODULEPATH id="juce_core" path="../../../libs/JUCE/modules"/>
-        <MODULEPATH id="juce_audio_utils" path="../../../libs/JUCE/modules"/>
-        <MODULEPATH id="juce_audio_processors" path="../../../libs/JUCE/modules"/>
-        <MODULEPATH id="juce_audio_formats" path="../../../libs/JUCE/modules"/>
-        <MODULEPATH id="juce_audio_devices" path="../../../libs/JUCE/modules"/>
-        <MODULEPATH id="juce_audio_basics" path="../../../libs/JUCE/modules"/>
-        <MODULEPATH id="kv_core" path="../../../libs/kv/modules"/>
-        <MODULEPATH id="kv_engines" path="../../../libs/kv/modules"/>
-        <MODULEPATH id="kv_gui" path="../../../libs/kv/modules"/>
-        <MODULEPATH id="kv_models" path="../../../libs/kv/modules"/>
-        <MODULEPATH id="jlv2_host" path="../../../libs/jlv2/modules"/>
-        <MODULEPATH id="juce_dsp" path="../../../libs/JUCE/modules"/>
-        <MODULEPATH id="juce_osc" path="../../../libs/JUCE/modules"/>
-      </MODULEPATHS>
-    </VS2017>
-  </EXPORTFORMATS>
-  <MODULES>
-    <MODULE id="jlv2_host" showAllCode="1" useLocalCopy="0" useGlobalPath="0"/>
-    <MODULES id="juce_audio_basics" showAllCode="1" useLocalCopy="0"/>
-    <MODULES id="juce_audio_devices" showAllCode="1" useLocalCopy="0"/>
-    <MODULES id="juce_audio_formats" showAllCode="1" useLocalCopy="0"/>
-    <MODULES id="juce_audio_processors" showAllCode="1" useLocalCopy="0"/>
-    <MODULES id="juce_audio_utils" showAllCode="1" useLocalCopy="0"/>
-    <MODULES id="juce_core" showAllCode="1" useLocalCopy="0"/>
-    <MODULES id="juce_cryptography" showAllCode="1" useLocalCopy="0"/>
-    <MODULES id="juce_data_structures" showAllCode="1" useLocalCopy="0"/>
-    <MODULE id="juce_dsp" showAllCode="1" useLocalCopy="0" useGlobalPath="0"/>
-    <MODULES id="juce_events" showAllCode="1" useLocalCopy="0"/>
-    <MODULES id="juce_graphics" showAllCode="1" useLocalCopy="0"/>
-    <MODULES id="juce_gui_basics" showAllCode="1" useLocalCopy="0"/>
-    <MODULES id="juce_gui_extra" showAllCode="1" useLocalCopy="0"/>
-    <MODULE id="juce_osc" showAllCode="1" useLocalCopy="0" useGlobalPath="0"/>
-    <MODULE id="kv_core" showAllCode="1" useLocalCopy="0" useGlobalPath="0"/>
-    <MODULE id="kv_engines" showAllCode="1" useLocalCopy="0" useGlobalPath="0"/>
-    <MODULE id="kv_gui" showAllCode="1" useLocalCopy="0" useGlobalPath="0"/>
-    <MODULE id="kv_models" showAllCode="1" useLocalCopy="0" useGlobalPath="0"/>
-  </MODULES>
-  <JUCEOPTIONS JUCE_JACK="0" JUCE_X11="disabled" ELEMENT_PLATFORM_EGL="enabled"
-               JUCE_USE_X11="disabled" JUCE_USE_EGL="enabled" JUCE_XEVENTS="enabled"
-               JUCE_ASIO="1" JUCE_WASAPI="1" JUCE_DIRECTSOUND="0" JUCE_ALSA="1"
-               JUCE_USE_ANDROID_OPENSLES="0" JUCE_USE_CDREADER="0" JUCE_USE_CDBURNER="0"
-               JUCE_PLUGINHOST_AU="1" ELEMENT_LV2_PLUGIN_HOST="disabled" JUCE_WEB_BROWSER="0"
-               JUCE_ENABLE_LIVE_CONSTANT_EDITOR="0" JUCE_WASAPI_EXCLUSIVE="1"
-               JUCE_PLUGINHOST_VST3="1" JUCE_USE_CAMERA="enabled" JUCE_QUICKTIME="enabled"
-               JUCE_USE_MP3AUDIOFORMAT="0" JUCE_USE_LAME_AUDIO_FORMAT="0" ELEMENT_DOCKING_WINDOWS="disabled"
-               KV_LV2_PLUGIN_HOST="0" JUCE_USE_XRENDER="1" JUCE_USE_XCURSOR="1"
-               JUCE_USE_XSHM="1" JUCE_USE_XINERAMA="1" JUCE_USE_XRANDR="1" JUCE_WIN_PER_MONITOR_DPI_AWARE="0"
-               JUCE_PLUGINHOST_VST="1" KV_DOCKING_WINDOWS="1"/>
-  <LIVE_SETTINGS>
-    <OSX headerPath="Source&#10;" systemHeaderPath="/opt/kushview/include"/>
-    <WINDOWS/>
-    <LINUX/>
-  </LIVE_SETTINGS>
-</JUCERPROJECT>
-=======
 <?xml version="1.0" encoding="UTF-8"?>
 
 <JUCERPROJECT id="UNteAW" name="Element" projectType="guiapp" version="0.42.0"
@@ -1450,5 +721,4 @@
     <WINDOWS/>
     <LINUX/>
   </LIVE_SETTINGS>
-</JUCERPROJECT>
->>>>>>> ad065721
+</JUCERPROJECT>