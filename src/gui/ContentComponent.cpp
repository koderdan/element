--- conflicted
+++ resolved
@@ -1,713 +1,709 @@
-/*
-    This file is part of Element
-    Copyright (C) 2019  Kushview, LLC.  All rights reserved.
-
-    This program is free software; you can redistribute it and/or modify
-    it under the terms of the GNU General Public License as published by
-    the Free Software Foundation; either version 2 of the License, or
-    (at your option) any later version.
-
-    This program is distributed in the hope that it will be useful,
-    but WITHOUT ANY WARRANTY; without even the implied warranty of
-    MERCHANTABILITY or FITNESS FOR A PARTICULAR PURPOSE.  See the
-    GNU General Public License for more details.
-
-    You should have received a copy of the GNU General Public License
-    along with this program; if not, write to the Free Software
-    Foundation, Inc., 675 Mass Ave, Cambridge, MA 02139, USA.
-*/
-
-#include "controllers/AppController.h"
-#include "controllers/GraphController.h"
-#include "controllers/MappingController.h"
-#include "controllers/SessionController.h"
-
-#include "gui/widgets/MidiBlinker.h"
-#include "gui/ContentComponentPro.h"
-#include "gui/ContentComponentSolo.h"
-#include "gui/LookAndFeel.h"
-#include "gui/MainWindow.h"
-#include "gui/MainMenu.h"
-#include "gui/TempoAndMeterBar.h"
-#include "gui/TransportBar.h"
-#include "gui/ViewHelpers.h"
-
-#include "session/DeviceManager.h"
-#include "session/Node.h"
-#include "session/PluginManager.h"
-
-#include "Commands.h"
-#include "Globals.h"
-#include "Settings.h"
-
-#include "gui/ContentComponent.h"
-
-#include "plugins/PluginEditor.h"
-
-#ifndef EL_USE_ACCESSORY_BUTTONS
- #define EL_USE_ACCESSORY_BUTTONS 0
-#endif
-
-namespace Element {
-
-// MARK: Content View
-
-ContentView::ContentView()
-{
-    addKeyListener (this);
-}
-
-ContentView::~ContentView()
-{
-    removeKeyListener (this);
-}
-
-ContentComponent* ContentComponent::create (AppController& controller)
-{
-   #if defined (EL_PRO)
-    #if EL_DOCKING
-     return new ContentComponentPro (controller);
-    #else
-     return new ContentComponentSolo (controller);
-    #endif
-   #else
-    return new ContentComponentSolo (controller);
-   #endif
-}
-
-void ContentView::paint (Graphics& g)
-{
-    g.fillAll (LookAndFeel::backgroundColor);
-}
-
-bool ContentView::keyPressed (const KeyPress& k, Component*)
-{
-    if (escapeTriggersClose && k == KeyPress::escapeKey)
-    {
-        ViewHelpers::invokeDirectly (this, Commands::showLastContentView, true);
-        return true;
-    }
-    
-    return false;
-}
-
-void ContentComponent::setExtraView (Component* c)
-{
-    extra.reset (c);
-    if (extra)
-        addAndMakeVisible (extra.get());
-    resized();
-}
-
-//=============================================================================
-class ContentComponent::Toolbar : public Component,
-                                  public Button::Listener,
-                                  public Timer
-{
-public:
-    Toolbar (ContentComponent& o)
-        : owner(o), viewBtn ("e")
-    {
-        addAndMakeVisible (viewBtn);
-        viewBtn.setButtonText ("view");
-
-       #if EL_USE_ACCESSORY_BUTTONS
-        addAndMakeVisible (panicBtn);
-       #endif
-<<<<<<< HEAD
-
-        if (isPluginVersion())
-            addAndMakeVisible (menuBtn);
-
-=======
-       #if EL_RUNNING_AS_PLUGIN
-        addAndMakeVisible (menuBtn);
-        menuBtn.setButtonText ("settings");
-       #endif
->>>>>>> 90905ce3
-        for (auto* b : { (Button*)&viewBtn, (Button*)&panicBtn, (Button*)&menuBtn })
-            b->addListener (this);
-        addAndMakeVisible (tempoBar);
-        addAndMakeVisible (transport);
-
-        mapButton.setButtonText ("map");
-        mapButton.setColour (SettingButton::backgroundOnColourId, Colors::toggleBlue);
-        mapButton.addListener (this);
-        addAndMakeVisible (mapButton);
-        addAndMakeVisible (midiBlinker);
-
-       #if defined (EL_FREE)
-        mapButton.setEnabled (false);
-        mapButton.setVisible (false);
-       #endif
-
-       #if ! defined (EL_PRO)
-        transport.setEnabled (false);
-        transport.setVisible (false);
-       #endif
-    }
-    
-    ~Toolbar()
-    {
-        for (const auto& conn : connections)
-            conn.disconnect();
-        connections.clear();
-    }
-
-    void setSession (SessionPtr s)
-    {
-        session = s;
-        auto& settings (ViewHelpers::getGlobals(this)->getSettings());
-        auto engine (ViewHelpers::getGlobals(this)->getAudioEngine());
-
-        if (midiIOMonitor == nullptr)
-        {
-            midiIOMonitor = engine->getMidiIOMonitor();
-            connections.add (midiIOMonitor->midiSent.connect (
-                std::bind (&MidiBlinker::triggerSent, &midiBlinker)));
-            connections.add (midiIOMonitor->midiReceived.connect (
-                std::bind (&MidiBlinker::triggerReceived, &midiBlinker)));
-        }
-
-        auto* props = settings.getUserSettings();
-        
-        bool showExt = false;
-        if (isPluginVersion())
-        {
-            // Plugin always has host sync option
-            showExt = true;
-            ignoreUnused (props);
-        }
-        else
-        {
-           #if defined (EL_PRO)
-            showExt = props->getValue ("clockSource") == "midiClock";
-           #else
-            showExt = false;
-            ignoreUnused (props);
-           #endif
-        }
-       
-        if (session)
-        {
-            tempoBar.setUseExtButton (showExt);
-            tempoBar.getTempoValue().referTo (session->getPropertyAsValue (Tags::tempo));
-            tempoBar.getExternalSyncValue().referTo (session->getPropertyAsValue (Tags::externalSync));
-            tempoBar.stabilizeWithSession (false);
-        }
-        
-        mapButton.setEnabled (true);
-
-        resized();
-    }
-    
-    void resized() override
-    {
-        Rectangle<int> r (getLocalBounds());
-        
-        const int tempoBarWidth = jmax (120, tempoBar.getWidth());
-        const int tempoBarHeight = getHeight() - 16;
-        
-        tempoBar.setBounds (10, 8, tempoBarWidth, tempoBarHeight);
-        
-        r.removeFromRight (10);
-        
-        if (menuBtn.isVisible())
-        {
-            menuBtn.setBounds (r.removeFromRight (tempoBarHeight * 3)
-                   .withSizeKeepingCentre (tempoBarHeight * 3, tempoBarHeight));
-            r.removeFromRight (4);
-        }
-        
-        if (panicBtn.isVisible())
-        {
-            panicBtn.setBounds (r.removeFromRight(tempoBarHeight)
-                    .withSizeKeepingCentre(tempoBarHeight, tempoBarHeight));
-            r.removeFromRight (4);
-        }
-        
-        if (midiBlinker.isVisible())
-        {
-            const int blinkerW = 8;
-            midiBlinker.setBounds (r.removeFromRight(blinkerW).withSizeKeepingCentre (blinkerW, tempoBarHeight));
-            r.removeFromRight (4);
-        }
-
-        if (viewBtn.isVisible())
-        {
-            viewBtn.setBounds (r.removeFromRight(tempoBarHeight * 2)
-                                .withSizeKeepingCentre(tempoBarHeight * 2, tempoBarHeight));
-        }
-        
-        if (mapButton.isVisible())
-        {
-            r.removeFromRight (4);
-            mapButton.setBounds (r.removeFromRight (tempoBarHeight * 2)
-                                  .withSizeKeepingCentre (tempoBarHeight * 2, tempoBarHeight));
-        }
-
-        if (transport.isVisible())
-        {
-            r = getLocalBounds().withX ((getWidth() / 2) - (transport.getWidth() / 2));
-            r.setWidth (transport.getWidth());
-            transport.setBounds (r.withSizeKeepingCentre (r.getWidth(), tempoBarHeight));
-        }
-    }
-    
-    void paint (Graphics& g) override
-    {
-        g.setColour (LookAndFeel_KV1::contentBackgroundColor.brighter (0.1));
-        g.fillRect (getLocalBounds());
-    }
-    
-    void buttonClicked (Button* btn) override
-    {
-        if (btn == &viewBtn)
-        {
-            const int command = owner.getMainViewName() == "PatchBay" || owner.getMainViewName() == "GraphEditor"
-                              ? Commands::rotateContentView : Commands::showLastContentView;
-            ViewHelpers::invokeDirectly (this, command, true);
-        }
-        else  if (btn == &panicBtn)
-        {
-            ViewHelpers::invokeDirectly (this, Commands::panic, true);
-        }
-        else if (btn == &menuBtn)
-        {
-            PopupMenu menu;
-            if (auto* cc = ViewHelpers::findContentComponent (this))
-                MainMenu::buildPluginMainMenu (cc->getGlobals().getCommandManager(), menu);
-
-            if (isPluginVersion())
-            {
-                if (auto* pe = findParentComponentOfClass<PluginEditor>())
-                {
-                    menu.addItem (99998, "Grab keyboard focus", true, pe->getWantsPluginKeyboardFocus());
-                    menu.addItem (99997,  "Report zero latency", true, pe->isReportingZeroLatency());
-                }
-            }
-
-            auto result = menu.show();
-
-            if (99999 == result)
-            {
-                ViewHelpers::closePluginWindows (this, false);
-            }
-            else if (99998 == result)
-            {
-                if (isPluginVersion())
-                    if (auto* pe = findParentComponentOfClass<PluginEditor>())
-                        pe->setWantsPluginKeyboardFocus (! pe->getWantsPluginKeyboardFocus());
-            }
-            else if (99997 == result)
-            {
-                if (isPluginVersion())
-                {
-                    if (auto* pe = findParentComponentOfClass<PluginEditor>())
-                    {
-                        pe->setReportZeroLatency (!pe->isReportingZeroLatency());
-                        owner.refreshStatusBar();
-                    }
-                }
-            }
-        }
-        else if (btn == &mapButton)
-        {
-            if (auto* mapping = owner.getAppController().findChild<MappingController>())
-            {
-                mapping->learn (! mapButton.getToggleState());
-                mapButton.setToggleState (mapping->isLearning(), dontSendNotification);
-                if (mapping->isLearning()) {
-                    startTimer (600);
-                }
-            }
-        }
-    }
-
-    void timerCallback() override
-    {
-        if (auto* mapping = owner.getAppController().findChild<MappingController>())
-        {
-            if (! mapping->isLearning())
-            {
-                mapButton.setToggleState (false, dontSendNotification);
-                stopTimer();
-            }
-        }
-    }
-
-private:
-    ContentComponent& owner;
-    SessionPtr session;
-    MidiIOMonitorPtr midiIOMonitor;
-    SettingButton menuBtn;
-    SettingButton viewBtn;
-    SettingButton mapButton;
-    PanicButton panicBtn;
-    TempoAndMeterBar tempoBar;
-    TransportBar     transport;
-    MidiBlinker      midiBlinker;
-    Array<SignalConnection> connections;
-    bool isPluginVersion() const
-    {
-        return owner.getAppController().getRunMode() == RunMode::PLUGIN;
-    }
-};
-
-class ContentComponent::StatusBar : public Component,
-                                    public Value::Listener,
-                                    private Timer
-{
-public:
-    StatusBar (Globals& g)
-        : world (g),
-          devices (world.getDeviceManager()),
-          plugins (world.getPluginManager())
-    {
-        sampleRate.addListener (this);
-        streamingStatus.addListener (this);
-        
-        addAndMakeVisible (sampleRateLabel);
-        addAndMakeVisible (streamingStatusLabel);
-        addAndMakeVisible (statusLabel);
-        
-        const Colour labelColor (0xffaaaaaa);
-        const Font font (12.0f);
-        
-        for (int i = 0; i < getNumChildComponents(); ++i)
-        {
-            if (Label* label = dynamic_cast<Label*> (getChildComponent (i)))
-            {
-                label->setFont (font);
-                label->setColour (Label::textColourId, labelColor);
-                label->setJustificationType (Justification::centredLeft);
-            }
-        }
-        
-        startTimer (2000);
-        updateLabels();
-    }
-    
-    ~StatusBar()
-    {
-        sampleRate.removeListener (this);
-        streamingStatus.removeListener (this);
-    }
-    
-    void paint (Graphics& g) override
-    {
-        g.setColour (LookAndFeel_KV1::contentBackgroundColor.brighter(0.1));
-        g.fillRect (getLocalBounds());
-        
-        const Colour lineColor (0xff545454);
-        g.setColour (lineColor);
-        
-        g.drawLine(streamingStatusLabel.getX(), 0, streamingStatusLabel.getX(), getHeight());
-        g.drawLine(sampleRateLabel.getX(), 0, sampleRateLabel.getX(), getHeight());
-        g.setColour (lineColor.darker());
-        g.drawLine (0, 0, getWidth(), 0);
-        g.setColour (lineColor);
-        g.drawLine (0, 1, getWidth(), 1);
-    }
-    
-    void resized() override
-    {
-        Rectangle<int> r (getLocalBounds());
-        statusLabel.setBounds (r.removeFromLeft (getWidth() / 5));
-        streamingStatusLabel.setBounds (r.removeFromLeft (r.getWidth() / 2));
-        sampleRateLabel.setBounds(r);
-    }
-    
-    void valueChanged (Value&) override
-    {
-        updateLabels();
-    }
-    
-    void updateLabels()
-    {
-        auto engine = world.getAudioEngine();
-        if (isPluginVersion())
-        {
-            String text = "Latency: ";
-
-            if (auto* pe = findParentComponentOfClass<PluginEditor>())
-            {
-                const int latencySamples = pe->getLatencySamples();
-                text << latencySamples << " samples";
-            }
-            else
-            {
-                text << "unknown";
-            }
-
-            sampleRateLabel.setText (text, dontSendNotification);
-            streamingStatusLabel.setText ("", dontSendNotification);
-            statusLabel.setText ("Plugin", dontSendNotification);
-        }
-        else
-        {
-            if (auto* dev = devices.getCurrentAudioDevice())
-            {
-                String text = "Sample Rate: ";
-                text << String (dev->getCurrentSampleRate() * 0.001, 1) << " KHz";
-                text << ":  Buffer: " << dev->getCurrentBufferSizeSamples();
-                sampleRateLabel.setText (text, dontSendNotification);
-                
-                text.clear();
-                String strText = streamingStatus.getValue().toString();
-                if (strText.isEmpty())
-                    strText = "Running";
-                text << "Engine: " << strText << ":  CPU: " << String(devices.getCpuUsage() * 100.f, 1) << "%";
-                streamingStatusLabel.setText (text, dontSendNotification);
-                
-                statusLabel.setText (String("Device: ") + dev->getName(), dontSendNotification);
-            }
-            else
-            {
-                sampleRateLabel.setText ("", dontSendNotification);
-                streamingStatusLabel.setText ("", dontSendNotification);
-                statusLabel.setText ("No Device", dontSendNotification);
-            }
-
-            if (plugins.isScanningAudioPlugins())
-            {
-                auto text = streamingStatusLabel.getText();
-                auto name = plugins.getCurrentlyScannedPluginName();
-                name = File::createFileWithoutCheckingPath(name).getFileName();
-
-                text << " - Scanning: " << name;
-                if (name.isNotEmpty())
-                    streamingStatusLabel.setText(text, dontSendNotification);
-            }
-        }
-    }
-    
-private:
-    Globals& world;
-    DeviceManager& devices;
-    PluginManager& plugins;
-    
-    Label sampleRateLabel, streamingStatusLabel, statusLabel;
-    ValueTree node;
-    Value sampleRate, streamingStatus, status;
-    
-    friend class Timer;
-    void timerCallback() override {
-        updateLabels();
-    }
-    bool isPluginVersion()
-    {
-        if (auto* cc = ViewHelpers::findContentComponent (this))
-            return cc->getAppController().getRunMode() == RunMode::PLUGIN;
-        return false;
-    }
-};
-
-struct ContentComponent::Tooltips
-{
-    Tooltips() { tooltipWindow = new TooltipWindow(); }
-    ScopedPointer<TooltipWindow> tooltipWindow;
-};
-
-ContentComponent::ContentComponent (AppController& ctl_)
-    : controller (ctl_)
-{
-    setOpaque (true);
-    
-    addAndMakeVisible (statusBar = new StatusBar (getGlobals()));
-    statusBarVisible = true;
-    statusBarSize = 22;
-
-    addAndMakeVisible (toolBar = new Toolbar (*this));
-    toolBar->setSession (getGlobals().getSession());
-    toolBarVisible = true;
-    toolBarSize = 32;
-    
-    // {
-    //     int w, h;
-    //     windowSizeProperty (settings, "mainWindowState", w, h, 760, 480);
-    //     setSize (w, h);
-    //     updateLayout();
-    //     resized();
-    // }
-
-    const Node node (getGlobals().getSession()->getCurrentGraph());
-    setCurrentNode (node);
-    
-    resized();
-}
-
-ContentComponent::~ContentComponent() noexcept
-{
-}
-
-
-void ContentComponent::paint (Graphics &g)
-{
-    g.fillAll (LookAndFeel::backgroundColor);
-}
-
-void ContentComponent::resized()
-{
-    Rectangle<int> r (getLocalBounds());
-
-    if (toolBarVisible && toolBar)
-        toolBar->setBounds (r.removeFromTop (toolBarSize));
-    if (statusBarVisible && statusBar)
-        statusBar->setBounds (r.removeFromBottom (statusBarSize));
-    if (extra && extraViewHeight > 0)
-        extra->setBounds (r.removeFromBottom (extraViewHeight));
-    
-    resizeContent (r);
-}
-
-bool ContentComponent::isInterestedInDragSource (const SourceDetails& dragSourceDetails)
-{
-    const auto& desc (dragSourceDetails.description);
-    return desc.toString() == "ccNavConcertinaPanel" || 
-        (desc.isArray() && desc.size() >= 2 && desc[0] == "plugin");
-}
-
-void ContentComponent::itemDropped (const SourceDetails& dragSourceDetails)
-{
-    const auto& desc (dragSourceDetails.description);
-    if (desc.toString() == "ccNavConcertinaPanel")
-    {
-        // if (auto* panel = nav->findPanel<DataPathTreeComponent>())
-        //     filesDropped (StringArray ({ panel->getSelectedFile().getFullPathName() }),
-        //                   dragSourceDetails.localPosition.getX(),
-        //                   dragSourceDetails.localPosition.getY());
-    }
-    else if (desc.isArray() && desc.size() >= 2 && desc[0] == "plugin")
-    {
-        auto& list (getGlobals().getPluginManager().getKnownPlugins());
-        if (auto plugin = list.getTypeForIdentifierString (desc[1].toString()))
-            this->post (new LoadPluginMessage (*plugin, true));
-        else
-            AlertWindow::showMessageBoxAsync (AlertWindow::InfoIcon, "Could not load plugin",
-                                              "The plugin you dropped could not be loaded for an unknown reason.");
-    }
-}
-
-bool ContentComponent::isInterestedInFileDrag (const StringArray &files)
-{
-    for (const auto& path : files)
-    {
-        const File file (path);
-        if (file.hasFileExtension ("elc;elg;els;dll;vst3;vst;elpreset"))
-            return true;
-    }
-    return false;
-}
-
-void ContentComponent::filesDropped (const StringArray &files, int x, int y)
-{
-    for (const auto& path : files)
-    {
-        const File file (path);
-        if (file.hasFileExtension ("elc"))
-        {
-            FileInputStream src (file);
-            // if (unlock.applyKeyFile (src.readString()))
-            // {
-            //     unlock.save();
-            //     unlock.loadAll();
-            //     stabilizeViews();
-            //     AlertWindow::showMessageBox (AlertWindow::InfoIcon, "Apply License File", 
-            //         "Your software has successfully been unlocked.");
-            // }
-            // else
-            // {
-            //     AlertWindow::showMessageBox (AlertWindow::InfoIcon,
-            //         "Apply License File", "Your software could not be unlocked.");
-            // }
-        }
-        else if (file.hasFileExtension ("els"))
-        {
-            this->post (new OpenSessionMessage (file));
-        }
-        else if (file.hasFileExtension ("elg"))
-        {
-            if (true)
-            {
-               #if defined (EL_PRO)
-                if (auto* sess = controller.findChild<SessionController>())
-                    sess->importGraph (file);
-               #else
-                if (auto* gc = controller.findChild<GraphController>())
-                    gc->openGraph (file);
-               #endif
-            }
-            else
-            {
-                //
-            }
-        }
-        else if (file.hasFileExtension ("elpreset"))
-        {
-            const auto data = Node::parse (file);
-            if (data.hasType (Tags::node))
-            {
-                const Node node (data, false);
-                this->post (new AddNodeMessage (node));
-            }
-            else
-            {
-                AlertWindow::showMessageBox(AlertWindow::InfoIcon, "Presets", "Error adding preset");
-            }
-        }
-        else if ((file.hasFileExtension ("dll") || file.hasFileExtension ("vst") || file.hasFileExtension ("vst3")) &&
-                 (getMainViewName() == "GraphEditor" || getMainViewName() == "PatchBay" || getMainViewName() == "PluginManager"))
-        {
-            PluginDescription desc;
-            desc.pluginFormatName = file.hasFileExtension ("vst3") ? "VST3" : "VST";
-            desc.fileOrIdentifier = file.getFullPathName();
-            this->post (new LoadPluginMessage (desc, false));
-        }
-    }
-}
-
-void ContentComponent::post (Message* message)
-{
-    controller.postMessage (message);
-}
-
-void ContentComponent::refreshToolbar()
-{
-    toolBar->setSession (getGlobals().getSession());
-}
-
-void ContentComponent::refreshStatusBar()
-{
-    statusBar->updateLabels();
-}
-
-Globals& ContentComponent::getGlobals()                 { return controller.getGlobals(); }
-SessionPtr ContentComponent::getSession()               { return getGlobals().getSession(); }
-String ContentComponent::getMainViewName() const        { return String(); }
-String ContentComponent::getAccessoryViewName() const   { return String(); }
-int ContentComponent::getNavSize()                      { return 220; }
-void ContentComponent::setMainView (const String& name) { ignoreUnused (name); }
-void ContentComponent::backMainView()                   { }
-void ContentComponent::nextMainView()                   { }
-void ContentComponent::setAccessoryView (const String& name) { ignoreUnused (name); }
-void ContentComponent::stabilize (const bool refreshDataPathTrees) { }
-void ContentComponent::stabilizeViews()                 { }
-void ContentComponent::saveState (PropertiesFile*)      { }
-void ContentComponent::restoreState (PropertiesFile*)   { }
-void ContentComponent::setCurrentNode (const Node& node) { ignoreUnused (node); }
-void ContentComponent::setVirtualKeyboardVisible (const bool) { }
-void ContentComponent::setNodeChannelStripVisible (const bool) { }
-bool ContentComponent::isNodeChannelStripVisible() const { return false; }
-
-void ContentComponent::toggleVirtualKeyboard()
-{
-    setVirtualKeyboardVisible (! isVirtualKeyboardVisible());
-}
-
-ApplicationCommandTarget* ContentComponent::getNextCommandTarget() { return nullptr; }
-
-void ContentComponent::setShowAccessoryView (const bool) { }
-bool ContentComponent::showAccessoryView() const { return false; }
-
-}
+/*
+    This file is part of Element
+    Copyright (C) 2019  Kushview, LLC.  All rights reserved.
+
+    This program is free software; you can redistribute it and/or modify
+    it under the terms of the GNU General Public License as published by
+    the Free Software Foundation; either version 2 of the License, or
+    (at your option) any later version.
+
+    This program is distributed in the hope that it will be useful,
+    but WITHOUT ANY WARRANTY; without even the implied warranty of
+    MERCHANTABILITY or FITNESS FOR A PARTICULAR PURPOSE.  See the
+    GNU General Public License for more details.
+
+    You should have received a copy of the GNU General Public License
+    along with this program; if not, write to the Free Software
+    Foundation, Inc., 675 Mass Ave, Cambridge, MA 02139, USA.
+*/
+
+#include "controllers/AppController.h"
+#include "controllers/GraphController.h"
+#include "controllers/MappingController.h"
+#include "controllers/SessionController.h"
+
+#include "gui/widgets/MidiBlinker.h"
+#include "gui/ContentComponentPro.h"
+#include "gui/ContentComponentSolo.h"
+#include "gui/LookAndFeel.h"
+#include "gui/MainWindow.h"
+#include "gui/MainMenu.h"
+#include "gui/TempoAndMeterBar.h"
+#include "gui/TransportBar.h"
+#include "gui/ViewHelpers.h"
+
+#include "session/DeviceManager.h"
+#include "session/Node.h"
+#include "session/PluginManager.h"
+
+#include "Commands.h"
+#include "Globals.h"
+#include "Settings.h"
+
+#include "gui/ContentComponent.h"
+
+#include "plugins/PluginEditor.h"
+
+#ifndef EL_USE_ACCESSORY_BUTTONS
+ #define EL_USE_ACCESSORY_BUTTONS 0
+#endif
+
+namespace Element {
+
+// MARK: Content View
+
+ContentView::ContentView()
+{
+    addKeyListener (this);
+}
+
+ContentView::~ContentView()
+{
+    removeKeyListener (this);
+}
+
+ContentComponent* ContentComponent::create (AppController& controller)
+{
+   #if defined (EL_PRO)
+    #if EL_DOCKING
+     return new ContentComponentPro (controller);
+    #else
+     return new ContentComponentSolo (controller);
+    #endif
+   #else
+    return new ContentComponentSolo (controller);
+   #endif
+}
+
+void ContentView::paint (Graphics& g)
+{
+    g.fillAll (LookAndFeel::backgroundColor);
+}
+
+bool ContentView::keyPressed (const KeyPress& k, Component*)
+{
+    if (escapeTriggersClose && k == KeyPress::escapeKey)
+    {
+        ViewHelpers::invokeDirectly (this, Commands::showLastContentView, true);
+        return true;
+    }
+    
+    return false;
+}
+
+void ContentComponent::setExtraView (Component* c)
+{
+    extra.reset (c);
+    if (extra)
+        addAndMakeVisible (extra.get());
+    resized();
+}
+
+//=============================================================================
+class ContentComponent::Toolbar : public Component,
+                                  public Button::Listener,
+                                  public Timer
+{
+public:
+    Toolbar (ContentComponent& o)
+        : owner(o), viewBtn ("e")
+    {
+        addAndMakeVisible (viewBtn);
+        viewBtn.setButtonText ("view");
+
+       #if EL_USE_ACCESSORY_BUTTONS
+        addAndMakeVisible (panicBtn);
+       #endif
+
+        if (isPluginVersion())
+        {
+            addAndMakeVisible (menuBtn);
+            menuBtn.setButtonText ("settings");
+        }
+        
+        for (auto* b : { (Button*)&viewBtn, (Button*)&panicBtn, (Button*)&menuBtn })
+            b->addListener (this);
+        addAndMakeVisible (tempoBar);
+        addAndMakeVisible (transport);
+
+        mapButton.setButtonText ("map");
+        mapButton.setColour (SettingButton::backgroundOnColourId, Colors::toggleBlue);
+        mapButton.addListener (this);
+        addAndMakeVisible (mapButton);
+        addAndMakeVisible (midiBlinker);
+
+       #if defined (EL_FREE)
+        mapButton.setEnabled (false);
+        mapButton.setVisible (false);
+       #endif
+
+       #if ! defined (EL_PRO)
+        transport.setEnabled (false);
+        transport.setVisible (false);
+       #endif
+    }
+    
+    ~Toolbar()
+    {
+        for (const auto& conn : connections)
+            conn.disconnect();
+        connections.clear();
+    }
+
+    void setSession (SessionPtr s)
+    {
+        session = s;
+        auto& settings (ViewHelpers::getGlobals(this)->getSettings());
+        auto engine (ViewHelpers::getGlobals(this)->getAudioEngine());
+
+        if (midiIOMonitor == nullptr)
+        {
+            midiIOMonitor = engine->getMidiIOMonitor();
+            connections.add (midiIOMonitor->midiSent.connect (
+                std::bind (&MidiBlinker::triggerSent, &midiBlinker)));
+            connections.add (midiIOMonitor->midiReceived.connect (
+                std::bind (&MidiBlinker::triggerReceived, &midiBlinker)));
+        }
+
+        auto* props = settings.getUserSettings();
+        
+        bool showExt = false;
+        if (isPluginVersion())
+        {
+            // Plugin always has host sync option
+            showExt = true;
+            ignoreUnused (props);
+        }
+        else
+        {
+           #if defined (EL_PRO)
+            showExt = props->getValue ("clockSource") == "midiClock";
+           #else
+            showExt = false;
+            ignoreUnused (props);
+           #endif
+        }
+       
+        if (session)
+        {
+            tempoBar.setUseExtButton (showExt);
+            tempoBar.getTempoValue().referTo (session->getPropertyAsValue (Tags::tempo));
+            tempoBar.getExternalSyncValue().referTo (session->getPropertyAsValue (Tags::externalSync));
+            tempoBar.stabilizeWithSession (false);
+        }
+        
+        mapButton.setEnabled (true);
+
+        resized();
+    }
+    
+    void resized() override
+    {
+        Rectangle<int> r (getLocalBounds());
+        
+        const int tempoBarWidth = jmax (120, tempoBar.getWidth());
+        const int tempoBarHeight = getHeight() - 16;
+        
+        tempoBar.setBounds (10, 8, tempoBarWidth, tempoBarHeight);
+        
+        r.removeFromRight (10);
+        
+        if (menuBtn.isVisible())
+        {
+            menuBtn.setBounds (r.removeFromRight (tempoBarHeight * 3)
+                   .withSizeKeepingCentre (tempoBarHeight * 3, tempoBarHeight));
+            r.removeFromRight (4);
+        }
+        
+        if (panicBtn.isVisible())
+        {
+            panicBtn.setBounds (r.removeFromRight(tempoBarHeight)
+                    .withSizeKeepingCentre(tempoBarHeight, tempoBarHeight));
+            r.removeFromRight (4);
+        }
+        
+        if (midiBlinker.isVisible())
+        {
+            const int blinkerW = 8;
+            midiBlinker.setBounds (r.removeFromRight(blinkerW).withSizeKeepingCentre (blinkerW, tempoBarHeight));
+            r.removeFromRight (4);
+        }
+
+        if (viewBtn.isVisible())
+        {
+            viewBtn.setBounds (r.removeFromRight(tempoBarHeight * 2)
+                                .withSizeKeepingCentre(tempoBarHeight * 2, tempoBarHeight));
+        }
+        
+        if (mapButton.isVisible())
+        {
+            r.removeFromRight (4);
+            mapButton.setBounds (r.removeFromRight (tempoBarHeight * 2)
+                                  .withSizeKeepingCentre (tempoBarHeight * 2, tempoBarHeight));
+        }
+
+        if (transport.isVisible())
+        {
+            r = getLocalBounds().withX ((getWidth() / 2) - (transport.getWidth() / 2));
+            r.setWidth (transport.getWidth());
+            transport.setBounds (r.withSizeKeepingCentre (r.getWidth(), tempoBarHeight));
+        }
+    }
+    
+    void paint (Graphics& g) override
+    {
+        g.setColour (LookAndFeel_KV1::contentBackgroundColor.brighter (0.1));
+        g.fillRect (getLocalBounds());
+    }
+    
+    void buttonClicked (Button* btn) override
+    {
+        if (btn == &viewBtn)
+        {
+            const int command = owner.getMainViewName() == "PatchBay" || owner.getMainViewName() == "GraphEditor"
+                              ? Commands::rotateContentView : Commands::showLastContentView;
+            ViewHelpers::invokeDirectly (this, command, true);
+        }
+        else  if (btn == &panicBtn)
+        {
+            ViewHelpers::invokeDirectly (this, Commands::panic, true);
+        }
+        else if (btn == &menuBtn)
+        {
+            PopupMenu menu;
+            if (auto* cc = ViewHelpers::findContentComponent (this))
+                MainMenu::buildPluginMainMenu (cc->getGlobals().getCommandManager(), menu);
+
+            if (isPluginVersion())
+            {
+                if (auto* pe = findParentComponentOfClass<PluginEditor>())
+                {
+                    menu.addItem (99998, "Grab keyboard focus", true, pe->getWantsPluginKeyboardFocus());
+                    menu.addItem (99997,  "Report zero latency", true, pe->isReportingZeroLatency());
+                }
+            }
+
+            auto result = menu.show();
+
+            if (99999 == result)
+            {
+                ViewHelpers::closePluginWindows (this, false);
+            }
+            else if (99998 == result)
+            {
+                if (isPluginVersion())
+                    if (auto* pe = findParentComponentOfClass<PluginEditor>())
+                        pe->setWantsPluginKeyboardFocus (! pe->getWantsPluginKeyboardFocus());
+            }
+            else if (99997 == result)
+            {
+                if (isPluginVersion())
+                {
+                    if (auto* pe = findParentComponentOfClass<PluginEditor>())
+                    {
+                        pe->setReportZeroLatency (!pe->isReportingZeroLatency());
+                        owner.refreshStatusBar();
+                    }
+                }
+            }
+        }
+        else if (btn == &mapButton)
+        {
+            if (auto* mapping = owner.getAppController().findChild<MappingController>())
+            {
+                mapping->learn (! mapButton.getToggleState());
+                mapButton.setToggleState (mapping->isLearning(), dontSendNotification);
+                if (mapping->isLearning()) {
+                    startTimer (600);
+                }
+            }
+        }
+    }
+
+    void timerCallback() override
+    {
+        if (auto* mapping = owner.getAppController().findChild<MappingController>())
+        {
+            if (! mapping->isLearning())
+            {
+                mapButton.setToggleState (false, dontSendNotification);
+                stopTimer();
+            }
+        }
+    }
+
+private:
+    ContentComponent& owner;
+    SessionPtr session;
+    MidiIOMonitorPtr midiIOMonitor;
+    SettingButton menuBtn;
+    SettingButton viewBtn;
+    SettingButton mapButton;
+    PanicButton panicBtn;
+    TempoAndMeterBar tempoBar;
+    TransportBar     transport;
+    MidiBlinker      midiBlinker;
+    Array<SignalConnection> connections;
+    bool isPluginVersion() const
+    {
+        return owner.getAppController().getRunMode() == RunMode::PLUGIN;
+    }
+};
+
+class ContentComponent::StatusBar : public Component,
+                                    public Value::Listener,
+                                    private Timer
+{
+public:
+    StatusBar (Globals& g)
+        : world (g),
+          devices (world.getDeviceManager()),
+          plugins (world.getPluginManager())
+    {
+        sampleRate.addListener (this);
+        streamingStatus.addListener (this);
+        
+        addAndMakeVisible (sampleRateLabel);
+        addAndMakeVisible (streamingStatusLabel);
+        addAndMakeVisible (statusLabel);
+        
+        const Colour labelColor (0xffaaaaaa);
+        const Font font (12.0f);
+        
+        for (int i = 0; i < getNumChildComponents(); ++i)
+        {
+            if (Label* label = dynamic_cast<Label*> (getChildComponent (i)))
+            {
+                label->setFont (font);
+                label->setColour (Label::textColourId, labelColor);
+                label->setJustificationType (Justification::centredLeft);
+            }
+        }
+        
+        startTimer (2000);
+        updateLabels();
+    }
+    
+    ~StatusBar()
+    {
+        sampleRate.removeListener (this);
+        streamingStatus.removeListener (this);
+    }
+    
+    void paint (Graphics& g) override
+    {
+        g.setColour (LookAndFeel_KV1::contentBackgroundColor.brighter(0.1));
+        g.fillRect (getLocalBounds());
+        
+        const Colour lineColor (0xff545454);
+        g.setColour (lineColor);
+        
+        g.drawLine(streamingStatusLabel.getX(), 0, streamingStatusLabel.getX(), getHeight());
+        g.drawLine(sampleRateLabel.getX(), 0, sampleRateLabel.getX(), getHeight());
+        g.setColour (lineColor.darker());
+        g.drawLine (0, 0, getWidth(), 0);
+        g.setColour (lineColor);
+        g.drawLine (0, 1, getWidth(), 1);
+    }
+    
+    void resized() override
+    {
+        Rectangle<int> r (getLocalBounds());
+        statusLabel.setBounds (r.removeFromLeft (getWidth() / 5));
+        streamingStatusLabel.setBounds (r.removeFromLeft (r.getWidth() / 2));
+        sampleRateLabel.setBounds(r);
+    }
+    
+    void valueChanged (Value&) override
+    {
+        updateLabels();
+    }
+    
+    void updateLabels()
+    {
+        auto engine = world.getAudioEngine();
+        if (isPluginVersion())
+        {
+            String text = "Latency: ";
+
+            if (auto* pe = findParentComponentOfClass<PluginEditor>())
+            {
+                const int latencySamples = pe->getLatencySamples();
+                text << latencySamples << " samples";
+            }
+            else
+            {
+                text << "unknown";
+            }
+
+            sampleRateLabel.setText (text, dontSendNotification);
+            streamingStatusLabel.setText ("", dontSendNotification);
+            statusLabel.setText ("Plugin", dontSendNotification);
+        }
+        else
+        {
+            if (auto* dev = devices.getCurrentAudioDevice())
+            {
+                String text = "Sample Rate: ";
+                text << String (dev->getCurrentSampleRate() * 0.001, 1) << " KHz";
+                text << ":  Buffer: " << dev->getCurrentBufferSizeSamples();
+                sampleRateLabel.setText (text, dontSendNotification);
+                
+                text.clear();
+                String strText = streamingStatus.getValue().toString();
+                if (strText.isEmpty())
+                    strText = "Running";
+                text << "Engine: " << strText << ":  CPU: " << String(devices.getCpuUsage() * 100.f, 1) << "%";
+                streamingStatusLabel.setText (text, dontSendNotification);
+                
+                statusLabel.setText (String("Device: ") + dev->getName(), dontSendNotification);
+            }
+            else
+            {
+                sampleRateLabel.setText ("", dontSendNotification);
+                streamingStatusLabel.setText ("", dontSendNotification);
+                statusLabel.setText ("No Device", dontSendNotification);
+            }
+
+            if (plugins.isScanningAudioPlugins())
+            {
+                auto text = streamingStatusLabel.getText();
+                auto name = plugins.getCurrentlyScannedPluginName();
+                name = File::createFileWithoutCheckingPath(name).getFileName();
+
+                text << " - Scanning: " << name;
+                if (name.isNotEmpty())
+                    streamingStatusLabel.setText(text, dontSendNotification);
+            }
+        }
+    }
+    
+private:
+    Globals& world;
+    DeviceManager& devices;
+    PluginManager& plugins;
+    
+    Label sampleRateLabel, streamingStatusLabel, statusLabel;
+    ValueTree node;
+    Value sampleRate, streamingStatus, status;
+    
+    friend class Timer;
+    void timerCallback() override {
+        updateLabels();
+    }
+    bool isPluginVersion()
+    {
+        if (auto* cc = ViewHelpers::findContentComponent (this))
+            return cc->getAppController().getRunMode() == RunMode::PLUGIN;
+        return false;
+    }
+};
+
+struct ContentComponent::Tooltips
+{
+    Tooltips() { tooltipWindow = new TooltipWindow(); }
+    ScopedPointer<TooltipWindow> tooltipWindow;
+};
+
+ContentComponent::ContentComponent (AppController& ctl_)
+    : controller (ctl_)
+{
+    setOpaque (true);
+    
+    addAndMakeVisible (statusBar = new StatusBar (getGlobals()));
+    statusBarVisible = true;
+    statusBarSize = 22;
+
+    addAndMakeVisible (toolBar = new Toolbar (*this));
+    toolBar->setSession (getGlobals().getSession());
+    toolBarVisible = true;
+    toolBarSize = 32;
+    
+    // {
+    //     int w, h;
+    //     windowSizeProperty (settings, "mainWindowState", w, h, 760, 480);
+    //     setSize (w, h);
+    //     updateLayout();
+    //     resized();
+    // }
+
+    const Node node (getGlobals().getSession()->getCurrentGraph());
+    setCurrentNode (node);
+    
+    resized();
+}
+
+ContentComponent::~ContentComponent() noexcept
+{
+}
+
+
+void ContentComponent::paint (Graphics &g)
+{
+    g.fillAll (LookAndFeel::backgroundColor);
+}
+
+void ContentComponent::resized()
+{
+    Rectangle<int> r (getLocalBounds());
+
+    if (toolBarVisible && toolBar)
+        toolBar->setBounds (r.removeFromTop (toolBarSize));
+    if (statusBarVisible && statusBar)
+        statusBar->setBounds (r.removeFromBottom (statusBarSize));
+    if (extra && extraViewHeight > 0)
+        extra->setBounds (r.removeFromBottom (extraViewHeight));
+    
+    resizeContent (r);
+}
+
+bool ContentComponent::isInterestedInDragSource (const SourceDetails& dragSourceDetails)
+{
+    const auto& desc (dragSourceDetails.description);
+    return desc.toString() == "ccNavConcertinaPanel" || 
+        (desc.isArray() && desc.size() >= 2 && desc[0] == "plugin");
+}
+
+void ContentComponent::itemDropped (const SourceDetails& dragSourceDetails)
+{
+    const auto& desc (dragSourceDetails.description);
+    if (desc.toString() == "ccNavConcertinaPanel")
+    {
+        // if (auto* panel = nav->findPanel<DataPathTreeComponent>())
+        //     filesDropped (StringArray ({ panel->getSelectedFile().getFullPathName() }),
+        //                   dragSourceDetails.localPosition.getX(),
+        //                   dragSourceDetails.localPosition.getY());
+    }
+    else if (desc.isArray() && desc.size() >= 2 && desc[0] == "plugin")
+    {
+        auto& list (getGlobals().getPluginManager().getKnownPlugins());
+        if (auto plugin = list.getTypeForIdentifierString (desc[1].toString()))
+            this->post (new LoadPluginMessage (*plugin, true));
+        else
+            AlertWindow::showMessageBoxAsync (AlertWindow::InfoIcon, "Could not load plugin",
+                                              "The plugin you dropped could not be loaded for an unknown reason.");
+    }
+}
+
+bool ContentComponent::isInterestedInFileDrag (const StringArray &files)
+{
+    for (const auto& path : files)
+    {
+        const File file (path);
+        if (file.hasFileExtension ("elc;elg;els;dll;vst3;vst;elpreset"))
+            return true;
+    }
+    return false;
+}
+
+void ContentComponent::filesDropped (const StringArray &files, int x, int y)
+{
+    for (const auto& path : files)
+    {
+        const File file (path);
+        if (file.hasFileExtension ("elc"))
+        {
+            FileInputStream src (file);
+            // if (unlock.applyKeyFile (src.readString()))
+            // {
+            //     unlock.save();
+            //     unlock.loadAll();
+            //     stabilizeViews();
+            //     AlertWindow::showMessageBox (AlertWindow::InfoIcon, "Apply License File", 
+            //         "Your software has successfully been unlocked.");
+            // }
+            // else
+            // {
+            //     AlertWindow::showMessageBox (AlertWindow::InfoIcon,
+            //         "Apply License File", "Your software could not be unlocked.");
+            // }
+        }
+        else if (file.hasFileExtension ("els"))
+        {
+            this->post (new OpenSessionMessage (file));
+        }
+        else if (file.hasFileExtension ("elg"))
+        {
+            if (true)
+            {
+               #if defined (EL_PRO)
+                if (auto* sess = controller.findChild<SessionController>())
+                    sess->importGraph (file);
+               #else
+                if (auto* gc = controller.findChild<GraphController>())
+                    gc->openGraph (file);
+               #endif
+            }
+            else
+            {
+                //
+            }
+        }
+        else if (file.hasFileExtension ("elpreset"))
+        {
+            const auto data = Node::parse (file);
+            if (data.hasType (Tags::node))
+            {
+                const Node node (data, false);
+                this->post (new AddNodeMessage (node));
+            }
+            else
+            {
+                AlertWindow::showMessageBox(AlertWindow::InfoIcon, "Presets", "Error adding preset");
+            }
+        }
+        else if ((file.hasFileExtension ("dll") || file.hasFileExtension ("vst") || file.hasFileExtension ("vst3")) &&
+                 (getMainViewName() == "GraphEditor" || getMainViewName() == "PatchBay" || getMainViewName() == "PluginManager"))
+        {
+            PluginDescription desc;
+            desc.pluginFormatName = file.hasFileExtension ("vst3") ? "VST3" : "VST";
+            desc.fileOrIdentifier = file.getFullPathName();
+            this->post (new LoadPluginMessage (desc, false));
+        }
+    }
+}
+
+void ContentComponent::post (Message* message)
+{
+    controller.postMessage (message);
+}
+
+void ContentComponent::refreshToolbar()
+{
+    toolBar->setSession (getGlobals().getSession());
+}
+
+void ContentComponent::refreshStatusBar()
+{
+    statusBar->updateLabels();
+}
+
+Globals& ContentComponent::getGlobals()                 { return controller.getGlobals(); }
+SessionPtr ContentComponent::getSession()               { return getGlobals().getSession(); }
+String ContentComponent::getMainViewName() const        { return String(); }
+String ContentComponent::getAccessoryViewName() const   { return String(); }
+int ContentComponent::getNavSize()                      { return 220; }
+void ContentComponent::setMainView (const String& name) { ignoreUnused (name); }
+void ContentComponent::backMainView()                   { }
+void ContentComponent::nextMainView()                   { }
+void ContentComponent::setAccessoryView (const String& name) { ignoreUnused (name); }
+void ContentComponent::stabilize (const bool refreshDataPathTrees) { }
+void ContentComponent::stabilizeViews()                 { }
+void ContentComponent::saveState (PropertiesFile*)      { }
+void ContentComponent::restoreState (PropertiesFile*)   { }
+void ContentComponent::setCurrentNode (const Node& node) { ignoreUnused (node); }
+void ContentComponent::setVirtualKeyboardVisible (const bool) { }
+void ContentComponent::setNodeChannelStripVisible (const bool) { }
+bool ContentComponent::isNodeChannelStripVisible() const { return false; }
+
+void ContentComponent::toggleVirtualKeyboard()
+{
+    setVirtualKeyboardVisible (! isVirtualKeyboardVisible());
+}
+
+ApplicationCommandTarget* ContentComponent::getNextCommandTarget() { return nullptr; }
+
+void ContentComponent::setShowAccessoryView (const bool) { }
+bool ContentComponent::showAccessoryView() const { return false; }
+
+}