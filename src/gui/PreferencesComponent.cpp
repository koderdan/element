--- conflicted
+++ resolved
@@ -1,1252 +1,1195 @@
-/*
-  ==============================================================================
-
-  This is an automatically generated GUI class created by the Projucer!
-
-  Be careful when adding custom code to these files, as only the code within
-  the "//[xyz]" and "//[/xyz]" sections will be retained when the file is loaded
-  and re-saved.
-
-  Created with Projucer version: 5.2.0
-
-  ------------------------------------------------------------------------------
-
-  The Projucer is part of the JUCE library - "Jules' Utility Class Extensions"
-  Copyright (c) 2015 - ROLI Ltd.
-
-  ==============================================================================
-*/
-
-//[Headers] You can add your own extra header files here...
-#include "session/DeviceManager.h"
-#include "session/PluginManager.h"
-#include "gui/widgets/AudioDeviceSelectorComponent.h"
-#include "gui/ContentComponent.h"
-#include "gui/GuiCommon.h"
-#include "gui/MainWindow.h"
-#include "gui/ViewHelpers.h"
-#include "controllers/OSCController.h"
-#include "Globals.h"
-#include "Settings.h"
-
-#define EL_GENERAL_SETTINGS_NAME "General"
-#define EL_AUDIO_SETTINGS_NAME "Audio"
-#define EL_MIDI_SETTINGS_NAME "MIDI"
-#define EL_OSC_SETTINGS_NAME "OSC"
-#define EL_PLUGINS_PREFERENCE_NAME "Plugins"
-//[/Headers]
-
-#include "PreferencesComponent.h"
-
-//[MiscUserDefs] You can add your own user definitions and misc code here...
-namespace Element {
-
-class PreferencesComponent::PageList : public ListBox,
-                                       public ListBoxModel
-{
-public:
-    PageList (PreferencesComponent& prefs)
-        : owner (prefs)
-    {
-        font.setHeight (16);
-        setModel (this);
-    }
-
-    ~PageList()
-    {
-        setModel (nullptr);
-    }
-
-    int getNumRows()
-    {
-        return pageNames.size();
-    }
-
-    void paint (Graphics& g)
-    {
-        g.fillAll (LookAndFeel::widgetBackgroundColor.darker (0.45));
-    }
-    virtual void paintListBoxItem (int rowNumber, Graphics& g, int width, int height, bool rowIsSelected)
-    {
-        if (! isPositiveAndBelow (rowNumber, pageNames.size()))
-            return;
-        ViewHelpers::drawBasicTextRow (pageNames[rowNumber], g, width, height, rowIsSelected);
-    }
-
-    void listBoxItemClicked (int row, const MouseEvent& e)
-    {
-        if (isPositiveAndBelow (row, pageNames.size()) && page != pageNames[row])
-        {
-            page = pageNames[row];
-            owner.setPage (page);
-        }
-    }
-
-    virtual String getTooltipForRow (int row)
-    {
-        String tool (pageNames[row]);
-        tool << String (" ") << "settings";
-        return tool;
-    }
-
-    int indexOfPage (const String& name) const
-    {
-        return pageNames.indexOf (name);
-    }
-
-private:
-    friend class PreferencesComponent;
-
-    void addItem (const String& name, const String& identifier)
-    {
-        pageNames.addIfNotAlreadyThere (name);
-        updateContent();
-    }
-
-    Font font;
-    PreferencesComponent& owner;
-    StringArray pageNames;
-    String page;
-};
-
-class SettingsPage : public Component
-{
-public:
-    SettingsPage() = default;
-    virtual ~SettingsPage() {}
-
-protected:
-    virtual void layoutSetting (Rectangle<int>& r, Label& label, Component& setting, const int valueWidth = -1)
-    {
-        const int spacingBetweenSections = 6;
-        const int settingHeight = 22;
-        const int toggleWidth = valueWidth > 0 ? valueWidth : 40;
-        const int toggleHeight = 18;
-
-        r.removeFromTop (spacingBetweenSections);
-        auto r2 = r.removeFromTop (settingHeight);
-        label.setBounds (r2.removeFromLeft (getWidth() / 2));
-        setting.setBounds (r2.removeFromLeft (toggleWidth)
-                               .withSizeKeepingCentre (toggleWidth, toggleHeight));
-    }
-};
-
-class OSCSettingsPage : public SettingsPage,
-                        private AsyncUpdater
-{
-public:
-    OSCSettingsPage (Globals& w, GuiController& g)
-        : world (w), gui (g)
-    {
-        auto& settings = world.getSettings();
-        addAndMakeVisible (enabledLabel);
-        enabledLabel.setFont (Font (12.0, Font::bold));
-        enabledLabel.setText ("OSC Host Enabled?", dontSendNotification);
-        addAndMakeVisible (enabledButton);
-        enabledButton.setYesNoText ("Yes", "No");
-        enabledButton.setClickingTogglesState (true);
-        enabledButton.setToggleState (settings.isOscHostEnabled(), dontSendNotification);
-        enabledButton.onClick = [this]() {
-            updateEnablement();
-            triggerAsyncUpdate();
-        };
-
-        addAndMakeVisible (hostLabel);
-        hostLabel.setFont (Font (12.0, Font::bold));
-        hostLabel.setText ("OSC Host", dontSendNotification);
-        addAndMakeVisible (hostField);
-        hostField.setReadOnly (true);
-        hostField.setText (IPAddress::getLocalAddress().toString());
-
-        addAndMakeVisible (portLabel);
-        portLabel.setFont (Font (12.0, Font::bold));
-        portLabel.setText ("OSC Host Port", dontSendNotification);
-        addAndMakeVisible (portSlider);
-        portSlider.textFromValueFunction = [this] (double value) -> String {
-            return String (roundToInt (value));
-        };
-        portSlider.setRange (1.0, 65535.0, 1.0);
-        portSlider.setValue ((double) settings.getOscHostPort());
-        portSlider.setSliderStyle (Slider::IncDecButtons);
-        portSlider.setTextBoxStyle (Slider::TextBoxLeft, false, 82, 22);
-        portSlider.onValueChange = [this]() {
-            world.getSettings().setOscHostPort (roundToInt (portSlider.getValue()));
-            triggerAsyncUpdate();
-        };
-    }
-
-    ~OSCSettingsPage() {}
-
-    void resized() override
-    {
-        auto r = getLocalBounds();
-        layoutSetting (r, enabledLabel, enabledButton);
-        layoutSetting (r, hostLabel, hostField, getWidth() / 2);
-        layoutSetting (r, portLabel, portSlider, getWidth() / 4);
-    }
-
-private:
-    Globals& world;
-    GuiController& gui;
-    Label enabledLabel;
-    SettingButton enabledButton;
-    Label hostLabel;
-    TextEditor hostField;
-    Label portLabel;
-    Slider portSlider;
-
-    void handleAsyncUpdate() override
-    {
-        requestServerUpdate();
-    }
-
-    void requestServerUpdate()
-    {
-        if (auto* const osc = gui.findSibling<OSCController>())
-            osc->refreshWithSettings (true);
-    }
-
-    void updateEnablement()
-    {
-        world.getSettings().setOscHostEnabled (enabledButton.getToggleState());
-        hostField.setEnabled (enabledButton.getToggleState());
-        portSlider.setEnabled (enabledButton.getToggleState());
-    }
-};
-
-// MARK: Plugin Settings (included in general)
-
-class PluginSettingsComponent : public SettingsPage,
-                                public Button::Listener
-{
-public:
-    PluginSettingsComponent (Globals& w)
-        : plugins (w.getPluginManager()),
-          settings (w.getSettings())
-
-    {
-        addAndMakeVisible (activeFormats);
-        activeFormats.setText ("Enabled Plugin Formats", dontSendNotification);
-        activeFormats.setFont (Font (18.0, Font::bold));
-        addAndMakeVisible (formatNotice);
-        formatNotice.setText ("Note: enabled format changes take effect upon restart", dontSendNotification);
-        formatNotice.setFont (Font (12.0, Font::italic));
-#if JUCE_MAC
-        availableFormats.addArray ({ "AudioUnit", "VST", "VST3" });
-#else
-        availableFormats.addArray ({ "VST", "VST3" });
-#endif
-        for (const auto& f : availableFormats)
-        {
-            auto* toggle = formatToggles.add (new ToggleButton (f));
-            addAndMakeVisible (toggle);
-            toggle->setName (f);
-            toggle->setButtonText (nameForFormat (f));
-            toggle->setColour (ToggleButton::textColourId, LookAndFeel::textColor);
-            toggle->setColour (ToggleButton::tickColourId, Colours::black);
-            toggle->addListener (this);
-        }
-
-        updateToggleStates();
-    }
-
-    void resized() override
-    {
-        const int spacingBetweenSections = 6;
-        const int toggleInset = 4;
-
-        Rectangle<int> r (getLocalBounds());
-        activeFormats.setFont (Font (15, Font::bold));
-        activeFormats.setBounds (r.removeFromTop (18));
-        formatNotice.setBounds (r.removeFromTop (14));
-
-        r.removeFromTop (spacingBetweenSections);
-
-        for (auto* c : formatToggles)
-        {
-            auto r2 = r.removeFromTop (18);
-            c->setBounds (r2.removeFromRight (getWidth() - toggleInset));
-            r.removeFromTop (4);
-        }
-    }
-
-    void paint (Graphics&) override {}
-
-    void buttonClicked (Button*) override
-    {
-        writeSetting();
-        restoreSetting();
-    }
-
-private:
-    PluginManager& plugins;
-    Settings& settings;
-
-    Label activeFormats;
-
-    OwnedArray<ToggleButton> formatToggles;
-    StringArray availableFormats;
-
-    Label formatNotice;
-
-    const String key = Settings::pluginFormatsKey;
-    bool hasChanged = false;
-
-    String nameForFormat (const String& name)
-    {
-        if (name == "AudioUnit")
-            return "Audio Unit";
-        return name;
-    }
-
-    void updateToggleStates()
-    {
-        restoreSetting();
-    }
-
-    void restoreSetting()
-    {
-        StringArray toks;
-        toks.addTokens (settings.getUserSettings()->getValue (key), ",", "'");
-        for (auto* c : formatToggles)
-            c->setToggleState (toks.contains (c->getName()), dontSendNotification);
-    }
-
-    void writeSetting()
-    {
-        StringArray toks;
-        for (auto* c : formatToggles)
-            if (c->getToggleState())
-                toks.add (c->getName());
-
-        toks.trim();
-        const auto value = toks.joinIntoString (",");
-        settings.getUserSettings()->setValue (key, value);
-        settings.saveIfNeeded();
-    }
-};
-
-// MARK: General Settings
-
-class GeneralSettingsPage : public SettingsPage,
-                            public Value::Listener,
-                            public FilenameComponentListener,
-                            public Button::Listener
-{
-public:
-    enum ComboBoxIDs
-    {
-        ClockSourceInternal = 1,
-        ClockSourceMidiClock = 2
-    };
-
-    GeneralSettingsPage (Globals& world, GuiController& g)
-        : pluginSettings (world),
-#ifndef EL_SOLO
-          defaultSessionFile ("Default Session", File(), true, false,
-                              false, // bool isForSaving,
-                              "*.els", //const String& fileBrowserWildcard,
-                              "", //const String& enforcedSuffix,
-                              "None"), //const String& textWhenNothingSelected)
-#else
-          defaultSessionFile ("Default Graph", File(), true, false,
-                              false, // bool isForSaving,
-                              "*.elg", //const String& fileBrowserWildcard,
-                              "", //const String& enforcedSuffix,
-                              "None"), //const String& textWhenNothingSelected)
-#endif
-          settings (world.getSettings()),
-          engine (world.getAudioEngine()),
-          gui (g)
-    {
-        addAndMakeVisible (clockSourceLabel);
-        clockSourceLabel.setText ("Clock Source", dontSendNotification);
-        clockSourceLabel.setFont (Font (12.0, Font::bold));
-        addAndMakeVisible (clockSourceBox);
-        clockSourceBox.addItem ("Internal", ClockSourceInternal);
-        clockSourceBox.addItem ("MIDI Clock", ClockSourceMidiClock);
-        clockSource.referTo (clockSourceBox.getSelectedIdAsValue());
-
-        addAndMakeVisible (checkForUpdatesLabel);
-        checkForUpdatesLabel.setText ("Check for updates on startup", dontSendNotification);
-        checkForUpdatesLabel.setFont (Font (12.0, Font::bold));
-        addAndMakeVisible (checkForUpdates);
-        checkForUpdates.setClickingTogglesState (true);
-        checkForUpdates.setToggleState (settings.checkForUpdates(), dontSendNotification);
-        checkForUpdates.getToggleStateValue().addListener (this);
-
-        addAndMakeVisible (scanForPlugsLabel);
-        scanForPlugsLabel.setText ("Scan plugins on startup", dontSendNotification);
-        scanForPlugsLabel.setFont (Font (12.0, Font::bold));
-        addAndMakeVisible (scanForPlugins);
-        scanForPlugins.setClickingTogglesState (true);
-        scanForPlugins.setToggleState (settings.scanForPluginsOnStartup(), dontSendNotification);
-        scanForPlugins.getToggleStateValue().addListener (this);
-
-        addAndMakeVisible (showPluginWindowsLabel);
-        showPluginWindowsLabel.setText ("Automatically show plugin windows", dontSendNotification);
-        showPluginWindowsLabel.setFont (Font (12.0, Font::bold));
-        addAndMakeVisible (showPluginWindows);
-        showPluginWindows.setClickingTogglesState (true);
-        showPluginWindows.setToggleState (settings.showPluginWindowsWhenAdded(), dontSendNotification);
-        showPluginWindows.getToggleStateValue().addListener (this);
-
-        addAndMakeVisible (pluginWindowsOnTopLabel);
-        pluginWindowsOnTopLabel.setText ("Plugin windows on top by default", dontSendNotification);
-        pluginWindowsOnTopLabel.setFont (Font (12.0, Font::bold));
-        addAndMakeVisible (pluginWindowsOnTop);
-        pluginWindowsOnTop.setClickingTogglesState (true);
-        pluginWindowsOnTop.setToggleState (settings.pluginWindowsOnTop(), dontSendNotification);
-        pluginWindowsOnTop.getToggleStateValue().addListener (this);
-
-        addAndMakeVisible (hidePluginWindowsLabel);
-        hidePluginWindowsLabel.setText ("Hide plugin windows when app inactive", dontSendNotification);
-        hidePluginWindowsLabel.setFont (Font (12.0, Font::bold));
-        addAndMakeVisible (hidePluginWindows);
-        hidePluginWindows.setClickingTogglesState (true);
-        hidePluginWindows.setToggleState (settings.hidePluginWindowsWhenFocusLost(), dontSendNotification);
-        hidePluginWindows.getToggleStateValue().addListener (this);
-
-        addAndMakeVisible (openLastSessionLabel);
-#ifndef EL_SOLO
-        openLastSessionLabel.setText ("Open last used Session", dontSendNotification);
-#else
-        openLastSessionLabel.setText ("Open last used Graph", dontSendNotification);
-#endif
-        openLastSessionLabel.setFont (Font (12.0, Font::bold));
-        addAndMakeVisible (openLastSession);
-        openLastSession.setClickingTogglesState (true);
-        openLastSession.setToggleState (settings.openLastUsedSession(), dontSendNotification);
-        openLastSession.getToggleStateValue().addListener (this);
-
-        addAndMakeVisible (askToSaveSessionLabel);
-#ifndef EL_SOLO
-        askToSaveSessionLabel.setText ("Ask to save sessions on exit", dontSendNotification);
-#else
-        askToSaveSessionLabel.setText ("Ask to save graphs on exit", dontSendNotification);
-#endif
-        askToSaveSessionLabel.setFont (Font (12.0, Font::bold));
-        addAndMakeVisible (askToSaveSession);
-        askToSaveSession.setClickingTogglesState (true);
-        askToSaveSession.setToggleState (settings.askToSaveSession(), dontSendNotification);
-        askToSaveSession.getToggleStateValue().addListener (this);
-
-        addAndMakeVisible (systrayLabel);
-        systrayLabel.setText ("Show system tray", dontSendNotification);
-        systrayLabel.setFont (Font (12.0, Font::bold));
-        addAndMakeVisible (systray);
-        systray.setClickingTogglesState (true);
-        systray.setToggleState (settings.isSystrayEnabled(), dontSendNotification);
-        systray.getToggleStateValue().addListener (this);
-
-        addAndMakeVisible (desktopScaleLabel);
-        desktopScaleLabel.setText ("Desktop scale", dontSendNotification);
-        desktopScaleLabel.setFont (Font (12.0, Font::bold));
-        addAndMakeVisible (desktopScale);
-        desktopScale.textFromValueFunction = [this] (double value) -> String {
-            return String (value, 2);
-        };
-        desktopScale.setRange (0.1, 8.0, 0.01);
-        desktopScale.setValue ((double) settings.getDesktopScale());
-        desktopScale.setSliderStyle (Slider::IncDecButtons);
-        desktopScale.setTextBoxStyle (Slider::TextBoxLeft, false, 82, 22);
-        desktopScale.onValueChange = [this]() {
-            settings.setDesktopScale (desktopScale.getValue());
-            desktopScale.setValue (settings.getDesktopScale(), dontSendNotification);
-            if (settings.getDesktopScale() != Desktop::getInstance().getGlobalScaleFactor())
-            {
-                Desktop::getInstance().setGlobalScaleFactor (settings.getDesktopScale());
-                if (auto* parent = findParentComponentOfClass<PreferencesComponent>())
-                    parent->updateSize();
-            }
-        };
-
-#ifndef EL_SOLO
-        addAndMakeVisible (defaultSessionFileLabel);
-        defaultSessionFileLabel.setText ("Default new Session", dontSendNotification);
-        defaultSessionFileLabel.setFont (Font (12.0, Font::bold));
-        addAndMakeVisible (defaultSessionFile);
-        defaultSessionFile.setCurrentFile (settings.getDefaultNewSessionFile(), dontSendNotification);
-        defaultSessionFile.addListener (this);
-        addAndMakeVisible (defaultSessionClearButton);
-        defaultSessionClearButton.setButtonText ("X");
-        defaultSessionClearButton.addListener (this);
-#endif
-
-        const int source = String ("internal") == settings.getUserSettings()->getValue ("clockSource")
-                               ? ClockSourceInternal
-                               : ClockSourceMidiClock;
-        clockSourceBox.setSelectedId (source, dontSendNotification);
-        clockSource.setValue (source);
-        clockSource.addListener (this);
-
-#ifndef EL_SOLO
-        addAndMakeVisible (mainContentLabel);
-        mainContentLabel.setText ("UI Type", dontSendNotification);
-        mainContentLabel.setFont (Font (12.0, Font::bold));
-        addAndMakeVisible (mainContentBox);
-        mainContentBox.addItem ("Standard", 1);
-        mainContentBox.addItem ("Workspace", 2);
-        if (settings.getMainContentType() == "standard")
-            mainContentBox.setSelectedId (1);
-        else if (settings.getMainContentType() == "workspace")
-            mainContentBox.setSelectedId (2);
-        else
-        {
-            jassertfalse;
-        } // invalid content type
-        mainContentBox.getSelectedIdAsValue().addListener (this);
-#endif
-    }
-
-    virtual ~GeneralSettingsPage() noexcept
-    {
-        clockSource.removeListener (this);
-        mainContentBox.getSelectedIdAsValue().removeListener (this);
-    }
-
-    void filenameComponentChanged (FilenameComponent* f) override
-    {
-        if (f == &defaultSessionFile)
-        {
-            if (f->getCurrentFile().existsAsFile())
-                settings.setDefaultNewSessionFile (f->getCurrentFile());
-            else
-                settings.setDefaultNewSessionFile (File());
-        }
-
-        settings.saveIfNeeded();
-    }
-
-    void buttonClicked (Button* b) override
-    {
-        if (b == &defaultSessionClearButton)
-            defaultSessionFile.setCurrentFile (File(), false, sendNotificationAsync);
-    }
-
-    void resized() override
-    {
-        const int spacingBetweenSections = 6;
-        const int settingHeight = 22;
-        const int toggleWidth = 40;
-        const int toggleHeight = 18;
-
-        Rectangle<int> r (getLocalBounds());
-        auto r2 = r.removeFromTop (settingHeight);
-        clockSourceLabel.setBounds (r2.removeFromLeft (getWidth() / 2));
-        clockSourceBox.setBounds (r2.withSizeKeepingCentre (r2.getWidth(), settingHeight));
-
-        r.removeFromTop (spacingBetweenSections);
-        r2 = r.removeFromTop (settingHeight);
-        checkForUpdatesLabel.setBounds (r2.removeFromLeft (getWidth() / 2));
-        checkForUpdates.setBounds (r2.removeFromLeft (toggleWidth)
-                                       .withSizeKeepingCentre (toggleWidth, toggleHeight));
-
-        r.removeFromTop (spacingBetweenSections);
-        r2 = r.removeFromTop (settingHeight);
-        scanForPlugsLabel.setBounds (r2.removeFromLeft (getWidth() / 2));
-        scanForPlugins.setBounds (r2.removeFromLeft (toggleWidth)
-                                      .withSizeKeepingCentre (toggleWidth, toggleHeight));
-
-        layoutSetting (r, showPluginWindowsLabel, showPluginWindows);
-        layoutSetting (r, pluginWindowsOnTopLabel, pluginWindowsOnTop);
-        layoutSetting (r, hidePluginWindowsLabel, hidePluginWindows);
-        layoutSetting (r, openLastSessionLabel, openLastSession);
-        layoutSetting (r, askToSaveSessionLabel, askToSaveSession);
-
-#ifndef EL_SOLO
-        r.removeFromTop (spacingBetweenSections);
-        r2 = r.removeFromTop (settingHeight);
-        mainContentLabel.setBounds (r2.removeFromLeft (getWidth() / 2));
-        mainContentBox.setBounds (r2.withSizeKeepingCentre (r2.getWidth(), settingHeight));
-#endif
-
-        layoutSetting (r, systrayLabel, systray);
-        layoutSetting (r, desktopScaleLabel, desktopScale, getWidth() / 4);
-
-#ifndef EL_SOLO
-        layoutSetting (r, defaultSessionFileLabel, defaultSessionFile, 190 - settingHeight);
-        defaultSessionClearButton.setBounds (defaultSessionFile.getRight(),
-                                             defaultSessionFile.getY(),
-                                             settingHeight - 2,
-                                             defaultSessionFile.getHeight());
-#endif
-
-        if (pluginSettings.isVisible())
-        {
-            r.removeFromTop (spacingBetweenSections * 2);
-            pluginSettings.setBounds (r);
-        }
-    }
-
-    void valueChanged (Value& value) override
-    {
-        if (value.refersToSameSourceAs (checkForUpdates.getToggleStateValue()))
-        {
-            settings.setCheckForUpdates (checkForUpdates.getToggleState());
-            jassert (settings.checkForUpdates() == checkForUpdates.getToggleState());
-        }
-
-        // clock source
-        else if (value.refersToSameSourceAs (clockSource))
-        {
-            const var val = ClockSourceInternal == (int) clockSource.getValue() ? "internal" : "midiClock";
-            settings.getUserSettings()->setValue ("clockSource", val);
-            engine->applySettings (settings);
-            if (auto* cc = ViewHelpers::findContentComponent())
-                cc->refreshToolbar();
-        }
-
-        else if (value.refersToSameSourceAs (scanForPlugins.getToggleStateValue()))
-        {
-            settings.setScanForPluginsOnStartup (scanForPlugins.getToggleState());
-        }
-        else if (value.refersToSameSourceAs (showPluginWindows.getToggleStateValue()))
-        {
-            settings.setShowPluginWindowsWhenAdded (showPluginWindows.getToggleState());
-        }
-        else if (value.refersToSameSourceAs (openLastSession.getToggleStateValue()))
-        {
-            settings.setOpenLastUsedSession (openLastSession.getToggleState());
-        }
-        else if (value.refersToSameSourceAs (pluginWindowsOnTop.getToggleStateValue()))
-        {
-            settings.setPluginWindowsOnTop (pluginWindowsOnTop.getToggleState());
-        }
-        else if (value.refersToSameSourceAs (askToSaveSession.getToggleStateValue()))
-        {
-            settings.setAskToSaveSession (askToSaveSession.getToggleState());
-        }
-        else if (value.refersToSameSourceAs (hidePluginWindows.getToggleStateValue()))
-        {
-            settings.setHidePluginWindowsWhenFocusLost (hidePluginWindows.getToggleState());
-        }
-        else if (value.refersToSameSourceAs (systray.getToggleStateValue()))
-        {
-            settings.setSystrayEnabled (systray.getToggleState());
-            gui.refreshSystemTray();
-        }
-        else if (value.refersToSameSourceAs (mainContentBox.getSelectedIdAsValue()))
-        {
-            if (1 == mainContentBox.getSelectedId())
-                settings.setMainContentType ("standard");
-            else if (2 == mainContentBox.getSelectedId())
-                settings.setMainContentType ("workspace");
-
-            ViewHelpers::postMessageFor (this, new ReloadMainContentMessage());
-        }
-
-        settings.saveIfNeeded();
-        gui.stabilizeViews();
-        gui.refreshMainMenu();
-    }
-
-private:
-    Label clockSourceLabel;
-    ComboBox clockSourceBox;
-    Value clockSource;
-
-    Label checkForUpdatesLabel;
-    SettingButton checkForUpdates;
-
-    Label scanForPlugsLabel;
-    SettingButton scanForPlugins;
-
-    PluginSettingsComponent pluginSettings;
-
-    Label showPluginWindowsLabel;
-    SettingButton showPluginWindows;
-
-    Label pluginWindowsOnTopLabel;
-    SettingButton pluginWindowsOnTop;
-
-    Label hidePluginWindowsLabel;
-    SettingButton hidePluginWindows;
-
-    Label openLastSessionLabel;
-    SettingButton openLastSession;
-
-    Label askToSaveSessionLabel;
-    SettingButton askToSaveSession;
-
-    Label defaultSessionFileLabel;
-    FilenameComponent defaultSessionFile;
-    TextButton defaultSessionClearButton;
-
-    Label systrayLabel;
-    SettingButton systray;
-
-    Label desktopScaleLabel;
-    Slider desktopScale;
-
-    Label mainContentLabel;
-    ComboBox mainContentBox;
-
-    Settings& settings;
-    AudioEnginePtr engine;
-    GuiController& gui;
-};
-
-// MARK: Audio Settings
-
-class AudioSettingsComponent : public SettingsPage
-{
-public:
-    AudioSettingsComponent (DeviceManager& d)
-        : devs (d, 1, DeviceManager::maxAudioChannels, 1, DeviceManager::maxAudioChannels, false, false, false, false),
-          devices (d)
-    {
-        addAndMakeVisible (devs);
-        devs.setItemHeight (22);
-        setSize (300, 400);
-    }
-
-    ~AudioSettingsComponent()
-    {
-    }
-
-    void resized() override { devs.setBounds (getLocalBounds()); }
-
-private:
-    Element::AudioDeviceSelectorComponent devs;
-    DeviceManager& devices;
-};
-
-// MARK: MIDI Settings
-
-class MidiSettingsPage : public SettingsPage,
-                         public ComboBox::Listener,
-                         public Button::Listener,
-                         public ChangeListener,
-                         public Timer
-{
-public:
-    MidiSettingsPage (Globals& g)
-        : devices (g.getDeviceManager()),
-          settings (g.getSettings()),
-          midi (g.getMidiEngine()),
-          world (g)
-    {
-<<<<<<< HEAD
-        addAndMakeVisible (midiOutputLabel);
-        midiOutputLabel.setFont (Font (12.0, Font::bold));
-        midiOutputLabel.setText ("MIDI Output Device", dontSendNotification);
-
-        addAndMakeVisible (midiOutput);
-        midiOutput.addListener (this);
-
-        addAndMakeVisible (midiOutLatencyLabel);
-        midiOutLatencyLabel.setFont (Font (12.0, Font::bold));
-        midiOutLatencyLabel.setText ("Output latency (ms)", dontSendNotification);
-        addAndMakeVisible (midiOutLatencyLabel);
-=======
-    public:
-        MidiSettingsPage (Globals& g)
-            : devices (g.getDeviceManager()),
-              settings (g.getSettings()),
-              midi (g.getMidiEngine()),
-              world (g)
-        {
-            addAndMakeVisible (midiOutputLabel);
-            midiOutputLabel.setFont (Font (12.0, Font::bold));
-            midiOutputLabel.setText ("MIDI Output Device", dontSendNotification);
-
-            addAndMakeVisible (midiOutput);
-            midiOutput.addListener (this);
-
-            addAndMakeVisible (midiOutLatencyLabel);
-            midiOutLatencyLabel.setFont(Font(12.0, Font::bold));
-            midiOutLatencyLabel.setText("Output latency (ms)", dontSendNotification);
-            addAndMakeVisible (midiOutLatencyLabel);
-            
-            addAndMakeVisible (midiOutLatency);
-            midiOutLatency.textFromValueFunction = [this](double value) -> String {
-                return String(roundToInt(value));
-            };
-            midiOutLatency.setRange (-1000.0, 1000.0, 1.0);
-            midiOutLatency.setValue ((double) settings.getMidiOutLatency());
-            midiOutLatency.setSliderStyle (Slider::IncDecButtons);
-            midiOutLatency.setTextBoxStyle (Slider::TextBoxLeft, false, 82, 22);
-            midiOutLatency.onValueChange = [this]()
-            {
-                world.getSettings().setMidiOutLatency (midiOutLatency.getValue());
-                if (auto e = world.getAudioEngine())
-                    e->applySettings (world.getSettings());
-            };
-           #if JUCE_WINDOWS
-            midiOutLatencyLabel.setEnabled (false);
-            midiOutLatency.setEnabled (false);
-           #endif
-            
-            addAndMakeVisible (generateClockLabel);
-            generateClockLabel.setFont (Font (12.0, Font::bold));
-            generateClockLabel.setText ("Generate MIDI Clock", dontSendNotification);
-            addAndMakeVisible (generateClock);
-            generateClock.setYesNoText ("Yes", "No");
-            generateClock.setClickingTogglesState (true);
-            generateClock.setToggleState (settings.generateMidiClock(), dontSendNotification);
-            generateClock.addListener (this);
-
-            addAndMakeVisible (sendClockToInputLabel);
-            sendClockToInputLabel.setFont (Font (12.0, Font::bold));
-            sendClockToInputLabel.setText ("Send Clock to MIDI Input?", dontSendNotification);
-            addAndMakeVisible (sendClockToInput);
-            sendClockToInput.setYesNoText ("Yes", "No");
-            sendClockToInput.setClickingTogglesState (true);
-            sendClockToInput.setToggleState (settings.sendMidiClockToInput(), dontSendNotification);
-            sendClockToInput.addListener (this);
-            
-            addAndMakeVisible(midiInputHeader);
-            midiInputHeader.setText ("Active MIDI Inputs", dontSendNotification);
-            midiInputHeader.setFont (Font (12, Font::bold));
->>>>>>> a87a7878
-
-        addAndMakeVisible (midiOutLatency);
-        midiOutLatency.textFromValueFunction = [this] (double value) -> String {
-            return String (roundToInt (value));
-        };
-        midiOutLatency.setRange (-1000.0, 1000.0, 1.0);
-        midiOutLatency.setValue ((double) settings.getMidiOutLatency());
-        midiOutLatency.setSliderStyle (Slider::IncDecButtons);
-        midiOutLatency.setTextBoxStyle (Slider::TextBoxLeft, false, 82, 22);
-        midiOutLatency.onValueChange = [this]() {
-            world.getSettings().setMidiOutLatency (midiOutLatency.getValue());
-            if (auto e = world.getAudioEngine())
-                e->applySettings (world.getSettings());
-        };
-
-        addAndMakeVisible (generateClockLabel);
-        generateClockLabel.setFont (Font (12.0, Font::bold));
-        generateClockLabel.setText ("Generate MIDI Clock", dontSendNotification);
-        addAndMakeVisible (generateClock);
-        generateClock.setYesNoText ("Yes", "No");
-        generateClock.setClickingTogglesState (true);
-        generateClock.setToggleState (settings.generateMidiClock(), dontSendNotification);
-        generateClock.addListener (this);
-
-        addAndMakeVisible (sendClockToInputLabel);
-        sendClockToInputLabel.setFont (Font (12.0, Font::bold));
-        sendClockToInputLabel.setText ("Send Clock to MIDI Input?", dontSendNotification);
-        addAndMakeVisible (sendClockToInput);
-        sendClockToInput.setYesNoText ("Yes", "No");
-        sendClockToInput.setClickingTogglesState (true);
-        sendClockToInput.setToggleState (settings.sendMidiClockToInput(), dontSendNotification);
-        sendClockToInput.addListener (this);
-
-        addAndMakeVisible (midiInputHeader);
-        midiInputHeader.setText ("Active MIDI Inputs", dontSendNotification);
-        midiInputHeader.setFont (Font (12, Font::bold));
-
-        midiInputs = new MidiInputs (*this);
-        midiInputView.setViewedComponent (midiInputs.get(), false);
-        addAndMakeVisible (midiInputView);
-
-        setSize (300, 400);
-
-        devices.addChangeListener (this);
-        updateDevices();
-        startTimer (1 * 1000); // refresh if needed every 1 second
-    }
-
-    ~MidiSettingsPage()
-    {
-        devices.removeChangeListener (this);
-        midiInputs = nullptr;
-        midiOutput.removeListener (this);
-    }
-
-    void timerCallback() override
-    {
-        if ((midiInputs && midiInputs->getNumDevices() != MidiInput::getDevices().size()) || midiOutput.getNumItems() - 1 != MidiOutput::getDevices().size())
-        {
-            updateDevices();
-        }
-    }
-
-    void resized() override
-    {
-        const int spacingBetweenSections = 6;
-        const int settingHeight = 22;
-
-        Rectangle<int> r (getLocalBounds());
-        auto r2 = r.removeFromTop (settingHeight);
-        midiOutputLabel.setBounds (r2.removeFromLeft (getWidth() / 2));
-        midiOutput.setBounds (r2.withSizeKeepingCentre (r2.getWidth(), settingHeight));
-        layoutSetting (r, midiOutLatencyLabel, midiOutLatency, getWidth() / 4);
-        layoutSetting (r, generateClockLabel, generateClock);
-        layoutSetting (r, sendClockToInputLabel, sendClockToInput);
-        r.removeFromTop (roundToInt ((double) spacingBetweenSections * 1.5));
-        midiInputHeader.setBounds (r.removeFromTop (24));
-
-        midiInputView.setBounds (r);
-        midiInputs->updateSize();
-    }
-
-    void buttonClicked (Button* button) override
-    {
-        if (button == &generateClock)
-        {
-            settings.setGenerateMidiClock (generateClock.getToggleState());
-            generateClock.setToggleState (settings.generateMidiClock(), dontSendNotification);
-            if (auto engine = world.getAudioEngine())
-                engine->applySettings (settings);
-        }
-        else if (button == &sendClockToInput)
-        {
-            settings.setSendMidiClockToInput (sendClockToInput.getToggleState());
-            sendClockToInput.setToggleState (settings.sendMidiClockToInput(), dontSendNotification);
-            if (auto engine = world.getAudioEngine())
-                engine->applySettings (settings);
-        }
-    }
-
-    void comboBoxChanged (ComboBox* box) override
-    {
-        const auto name = outputs[midiOutput.getSelectedId() - 10];
-        if (box == &midiOutput)
-            midi.setDefaultMidiOutput (name);
-    }
-
-    void changeListenerCallback (ChangeBroadcaster*) override
-    {
-        updateDevices();
-        for (int i = 0; i < DocumentWindow::getNumTopLevelWindows(); ++i)
-            if (auto* main = dynamic_cast<MainWindow*> (DocumentWindow::getTopLevelWindow (i)))
-                main->refreshMenu();
-    }
-
-private:
-    DeviceManager& devices;
-    Settings& settings;
-    MidiEngine& midi;
-    Globals& world;
-
-    Label midiOutputLabel;
-    ComboBox midiOutput;
-    Label midiOutLatencyLabel;
-    Slider midiOutLatency;
-    Label generateClockLabel;
-    SettingButton generateClock;
-    Label sendClockToInputLabel;
-    SettingButton sendClockToInput;
-    Label midiInputHeader;
-    StringArray outputs;
-
-    class MidiInputs : public Component,
-                       public Button::Listener
-    {
-    public:
-        MidiInputs (MidiSettingsPage& o)
-            : owner (o) {}
-
-        int getNumDevices() const { return midiInputs.size(); }
-
-        void updateDevices()
-        {
-            midiInputLabels.clearQuick (true);
-            midiInputs.clearQuick (true);
-            inputs = MidiInput::getDevices();
-
-            for (const auto& name : inputs)
-            {
-                auto* label = midiInputLabels.add (new Label());
-                label->setFont (Font (12));
-                label->setText (name, dontSendNotification);
-                addAndMakeVisible (label);
-
-                auto* btn = midiInputs.add (new SettingButton());
-                btn->setName (name);
-                btn->setClickingTogglesState (true);
-                btn->setYesNoText ("On", "Off");
-                btn->addListener (this);
-                addAndMakeVisible (btn);
-            }
-
-            updateSize();
-        }
-
-        void updateSize()
-        {
-            const int widthOfView = owner.midiInputView.getWidth() - owner.midiInputView.getScrollBarThickness();
-            setSize (jmax (200, widthOfView), computeHeight());
-        }
-
-        int computeHeight()
-        {
-            static int tick = 0;
-
-            const int spacingBetweenSections = 6;
-            const int settingHeight = 22;
-
-            int h = 1;
-            for (int i = 0; i < midiInputs.size(); ++i)
-            {
-                h += spacingBetweenSections;
-                h += settingHeight;
-            }
-
-            // this makes sure the height is always
-            // different and the viewport will refresh
-            if (tick == 0)
-                tick = 1;
-            else
-                tick = 0;
-
-            return h + tick;
-        }
-
-        void resized() override
-        {
-            const int spacingBetweenSections = 6;
-            const int settingHeight = 22;
-            const int toggleWidth = 40;
-            const int toggleHeight = 18;
-
-            jassert (midiInputLabels.size() == midiInputs.size());
-            auto r = getLocalBounds();
-            for (int i = 0; i < midiInputs.size(); ++i)
-            {
-                r.removeFromTop (spacingBetweenSections);
-                auto r2 = r.removeFromTop (settingHeight);
-                midiInputLabels.getUnchecked (i)->setBounds (r2.removeFromLeft (getWidth() / 2));
-                midiInputs.getUnchecked (i)->setBounds (
-                    r2.removeFromLeft (toggleWidth).withSizeKeepingCentre (toggleWidth, toggleHeight));
-            }
-        }
-
-        void buttonClicked (Button* btn) override
-        {
-            if (midiInputs.contains (dynamic_cast<SettingButton*> (btn)))
-            {
-                owner.midi.setMidiInputEnabled (btn->getName(), btn->getToggleState());
-            }
-        }
-
-        void updateSelection()
-        {
-            for (auto* input : midiInputs)
-                input->setToggleState (owner.midi.isMidiInputEnabled (input->getName()), dontSendNotification);
-        }
-
-    private:
-        friend class MidiSettingsPage;
-        MidiSettingsPage& owner;
-        StringArray inputs;
-        OwnedArray<Label> midiInputLabels;
-        OwnedArray<SettingButton> midiInputs;
-    };
-
-    friend class MidiInputs;
-    ScopedPointer<MidiInputs> midiInputs;
-    Viewport midiInputView;
-
-    void updateDevices()
-    {
-        outputs = MidiOutput::getDevices();
-        midiOutput.clear (dontSendNotification);
-        midiOutput.setTextWhenNoChoicesAvailable ("<none>");
-
-        int i = 0;
-        midiOutput.addItem ("<< none >>", 1);
-        midiOutput.addSeparator();
-        for (const auto& name : outputs)
-        {
-            midiOutput.addItem (name, 10 + i);
-            ++i;
-        }
-
-        midiInputs->updateDevices();
-
-        updateInputSelection();
-        updateOutputSelection();
-
-        resized();
-    }
-
-    void updateOutputSelection()
-    {
-        if (auto* out = midi.getDefaultMidiOutput())
-            midiOutput.setSelectedId (10 + outputs.indexOf (out->getName()));
-        else
-            midiOutput.setSelectedId (1);
-    }
-
-    void updateInputSelection()
-    {
-        if (midiInputs)
-            midiInputs->updateSelection();
-    }
-};
-
-//[/MiscUserDefs]
-
-//==============================================================================
-PreferencesComponent::PreferencesComponent (Globals& g, GuiController& _gui)
-    : world (g), gui (_gui)
-{
-    //[Constructor_pre] You can add your own custom stuff here..
-    //[/Constructor_pre]
-
-    addAndMakeVisible (pageList = new PageList (*this));
-    pageList->setName ("Page List");
-
-    addAndMakeVisible (groupComponent = new GroupComponent ("new group",
-                                                            TRANS ("group")));
-    groupComponent->setColour (GroupComponent::outlineColourId, Colour (0xff888888));
-    groupComponent->setColour (GroupComponent::textColourId, Colours::white);
-
-    addAndMakeVisible (pageComponent = new Component());
-    pageComponent->setName ("new component");
-
-    //[UserPreSize]
-    groupComponent->setVisible (false);
-    //[/UserPreSize]
-
-    updateSize();
-
-    //[Constructor] You can add your own custom stuff here..
-    addPage (EL_GENERAL_SETTINGS_NAME);
-    addPage (EL_AUDIO_SETTINGS_NAME);
-    addPage (EL_MIDI_SETTINGS_NAME);
-    addPage (EL_OSC_SETTINGS_NAME);
-    setPage (EL_GENERAL_SETTINGS_NAME);
-    //[/Constructor]
-}
-
-PreferencesComponent::~PreferencesComponent()
-{
-    //[Destructor_pre]. You can add your own custom destruction code here..
-    //[/Destructor_pre]
-
-    pageList = nullptr;
-    groupComponent = nullptr;
-    pageComponent = nullptr;
-
-    //[Destructor]. You can add your own custom destruction code here..
-    gui.refreshMainMenu();
-    //[/Destructor]
-}
-
-//==============================================================================
-void PreferencesComponent::paint (Graphics& g)
-{
-    //[UserPrePaint] Add your own custom painting code here..
-    g.fillAll (LookAndFeel::widgetBackgroundColor);
-    //[/UserPrePaint]
-
-    //[UserPaint] Add your own custom painting code here..
-    //[/UserPaint]
-}
-
-void PreferencesComponent::resized()
-{
-    //[UserPreResize] Add your own custom resize code here..
-    //[/UserPreResize]
-
-    pageList->setBounds (8, 8, 184, 480);
-    groupComponent->setBounds (200, 8, 392, 480);
-    pageComponent->setBounds (208, 32, 376, 448);
-    //[UserResized] Add your own custom resize handling here..
-    //[/UserResized]
-}
-
-//[MiscUserCode] You can add your own definitions of your custom methods or any other code here...
-void PreferencesComponent::addPage (const String& name)
-{
-    if (! pageList->pageNames.contains (name))
-        pageList->addItem (name, name);
-}
-
-Component* PreferencesComponent::createPageForName (const String& name)
-{
-    if (name == EL_GENERAL_SETTINGS_NAME)
-    {
-        return new GeneralSettingsPage (world, gui);
-    }
-    else if (name == EL_AUDIO_SETTINGS_NAME)
-    {
-        return new AudioSettingsComponent (world.getDeviceManager());
-    }
-    else if (name == EL_PLUGINS_PREFERENCE_NAME)
-    {
-        return new PluginSettingsComponent (world);
-    }
-    else if (name == EL_MIDI_SETTINGS_NAME)
-    {
-        return new MidiSettingsPage (world);
-    }
-    else if (name == EL_OSC_SETTINGS_NAME)
-    {
-        return new OSCSettingsPage (world, gui);
-    }
-
-    return nullptr;
-}
-
-void PreferencesComponent::setPage (const String& name)
-{
-    if (nullptr != pageComponent && name == pageComponent->getName())
-        return;
-
-    if (pageComponent)
-    {
-        removeChildComponent (pageComponent);
-    }
-
-    pageComponent = createPageForName (name);
-
-    if (pageComponent)
-    {
-        pageComponent->setName (name);
-        addAndMakeVisible (pageComponent);
-        pageList->selectRow (pageList->indexOfPage (name));
-    }
-    else
-    {
-        pageComponent = new Component (name);
-    }
-    resized();
-}
-
-void PreferencesComponent::updateSize()
-{
-    setSize (600, 500);
-    // setSize (roundDoubleToInt (600.0 * Desktop::getInstance().getGlobalScaleFactor()),
-    //          roundDoubleToInt (500.0 * Desktop::getInstance().getGlobalScaleFactor()));
-}
-
-} /* namespace Element */
-//[/MiscUserCode]
-
-//==============================================================================
-#if 0
-/*  -- Projucer information section --
-
-    This is where the Projucer stores the metadata that describe this GUI layout, so
-    make changes in here at your peril!
-
-BEGIN_JUCER_METADATA
-
-<JUCER_COMPONENT documentType="Component" className="PreferencesComponent" componentName=""
-                 parentClasses="public Component" constructorParams="Globals&amp; g, GuiController&amp; _gui"
-                 variableInitialisers="world (g), gui(_gui)" snapPixels="4" snapActive="1"
-                 snapShown="1" overlayOpacity="0.330" fixedSize="1" initialWidth="600"
-                 initialHeight="500">
-  <BACKGROUND backgroundColour="3b3b3b"/>
-  <GENERICCOMPONENT name="Page List" id="c2205f1e30617b7c" memberName="pageList"
-                    virtualName="" explicitFocusOrder="0" pos="8 8 184 480" class="PageList"
-                    params="*this"/>
-  <GROUPCOMPONENT name="new group" id="8e138086820b2998" memberName="groupComponent"
-                  virtualName="" explicitFocusOrder="0" pos="200 8 392 480" outlinecol="ff888888"
-                  textcol="ffffffff" title="group"/>
-  <GENERICCOMPONENT name="new component" id="8b11ff6707734770" memberName="pageComponent"
-                    virtualName="" explicitFocusOrder="0" pos="208 32 376 448" class="Component"
-                    params=""/>
-</JUCER_COMPONENT>
-
-END_JUCER_METADATA
-*/
-#endif
-
-//[EndFile] You can add extra defines here...
-//[/EndFile]
+/*
+  ==============================================================================
+
+  This is an automatically generated GUI class created by the Projucer!
+
+  Be careful when adding custom code to these files, as only the code within
+  the "//[xyz]" and "//[/xyz]" sections will be retained when the file is loaded
+  and re-saved.
+
+  Created with Projucer version: 5.2.0
+
+  ------------------------------------------------------------------------------
+
+  The Projucer is part of the JUCE library - "Jules' Utility Class Extensions"
+  Copyright (c) 2015 - ROLI Ltd.
+
+  ==============================================================================
+*/
+
+//[Headers] You can add your own extra header files here...
+#include "session/DeviceManager.h"
+#include "session/PluginManager.h"
+#include "gui/widgets/AudioDeviceSelectorComponent.h"
+#include "gui/ContentComponent.h"
+#include "gui/GuiCommon.h"
+#include "gui/MainWindow.h"
+#include "gui/ViewHelpers.h"
+#include "controllers/OSCController.h"
+#include "Globals.h"
+#include "Settings.h"
+
+#define EL_GENERAL_SETTINGS_NAME "General"
+#define EL_AUDIO_SETTINGS_NAME "Audio"
+#define EL_MIDI_SETTINGS_NAME "MIDI"
+#define EL_OSC_SETTINGS_NAME "OSC"
+#define EL_PLUGINS_PREFERENCE_NAME "Plugins"
+//[/Headers]
+
+#include "PreferencesComponent.h"
+
+//[MiscUserDefs] You can add your own user definitions and misc code here...
+namespace Element {
+
+class PreferencesComponent::PageList : public ListBox,
+                                       public ListBoxModel
+{
+public:
+    PageList (PreferencesComponent& prefs)
+        : owner (prefs)
+    {
+        font.setHeight (16);
+        setModel (this);
+    }
+
+    ~PageList()
+    {
+        setModel (nullptr);
+    }
+
+    int getNumRows()
+    {
+        return pageNames.size();
+    }
+
+    void paint (Graphics& g)
+    {
+        g.fillAll (LookAndFeel::widgetBackgroundColor.darker (0.45));
+    }
+    virtual void paintListBoxItem (int rowNumber, Graphics& g, int width, int height, bool rowIsSelected)
+    {
+        if (! isPositiveAndBelow (rowNumber, pageNames.size()))
+            return;
+        ViewHelpers::drawBasicTextRow (pageNames[rowNumber], g, width, height, rowIsSelected);
+    }
+
+    void listBoxItemClicked (int row, const MouseEvent& e)
+    {
+        if (isPositiveAndBelow (row, pageNames.size()) && page != pageNames[row])
+        {
+            page = pageNames[row];
+            owner.setPage (page);
+        }
+    }
+
+    virtual String getTooltipForRow (int row)
+    {
+        String tool (pageNames[row]);
+        tool << String (" ") << "settings";
+        return tool;
+    }
+
+    int indexOfPage (const String& name) const
+    {
+        return pageNames.indexOf (name);
+    }
+
+private:
+    friend class PreferencesComponent;
+
+    void addItem (const String& name, const String& identifier)
+    {
+        pageNames.addIfNotAlreadyThere (name);
+        updateContent();
+    }
+
+    Font font;
+    PreferencesComponent& owner;
+    StringArray pageNames;
+    String page;
+};
+
+class SettingsPage : public Component
+{
+public:
+    SettingsPage() = default;
+    virtual ~SettingsPage() {}
+
+protected:
+    virtual void layoutSetting (Rectangle<int>& r, Label& label, Component& setting, const int valueWidth = -1)
+    {
+        const int spacingBetweenSections = 6;
+        const int settingHeight = 22;
+        const int toggleWidth = valueWidth > 0 ? valueWidth : 40;
+        const int toggleHeight = 18;
+
+        r.removeFromTop (spacingBetweenSections);
+        auto r2 = r.removeFromTop (settingHeight);
+        label.setBounds (r2.removeFromLeft (getWidth() / 2));
+        setting.setBounds (r2.removeFromLeft (toggleWidth)
+                               .withSizeKeepingCentre (toggleWidth, toggleHeight));
+    }
+};
+
+class OSCSettingsPage : public SettingsPage,
+                        private AsyncUpdater
+{
+public:
+    OSCSettingsPage (Globals& w, GuiController& g)
+        : world (w), gui (g)
+    {
+        auto& settings = world.getSettings();
+        addAndMakeVisible (enabledLabel);
+        enabledLabel.setFont (Font (12.0, Font::bold));
+        enabledLabel.setText ("OSC Host Enabled?", dontSendNotification);
+        addAndMakeVisible (enabledButton);
+        enabledButton.setYesNoText ("Yes", "No");
+        enabledButton.setClickingTogglesState (true);
+        enabledButton.setToggleState (settings.isOscHostEnabled(), dontSendNotification);
+        enabledButton.onClick = [this]() {
+            updateEnablement();
+            triggerAsyncUpdate();
+        };
+
+        addAndMakeVisible (hostLabel);
+        hostLabel.setFont (Font (12.0, Font::bold));
+        hostLabel.setText ("OSC Host", dontSendNotification);
+        addAndMakeVisible (hostField);
+        hostField.setReadOnly (true);
+        hostField.setText (IPAddress::getLocalAddress().toString());
+
+        addAndMakeVisible (portLabel);
+        portLabel.setFont (Font (12.0, Font::bold));
+        portLabel.setText ("OSC Host Port", dontSendNotification);
+        addAndMakeVisible (portSlider);
+        portSlider.textFromValueFunction = [this] (double value) -> String {
+            return String (roundToInt (value));
+        };
+        portSlider.setRange (1.0, 65535.0, 1.0);
+        portSlider.setValue ((double) settings.getOscHostPort());
+        portSlider.setSliderStyle (Slider::IncDecButtons);
+        portSlider.setTextBoxStyle (Slider::TextBoxLeft, false, 82, 22);
+        portSlider.onValueChange = [this]() {
+            world.getSettings().setOscHostPort (roundToInt (portSlider.getValue()));
+            triggerAsyncUpdate();
+        };
+    }
+
+    ~OSCSettingsPage() {}
+
+    void resized() override
+    {
+        auto r = getLocalBounds();
+        layoutSetting (r, enabledLabel, enabledButton);
+        layoutSetting (r, hostLabel, hostField, getWidth() / 2);
+        layoutSetting (r, portLabel, portSlider, getWidth() / 4);
+    }
+
+private:
+    Globals& world;
+    GuiController& gui;
+    Label enabledLabel;
+    SettingButton enabledButton;
+    Label hostLabel;
+    TextEditor hostField;
+    Label portLabel;
+    Slider portSlider;
+
+    void handleAsyncUpdate() override
+    {
+        requestServerUpdate();
+    }
+
+    void requestServerUpdate()
+    {
+        if (auto* const osc = gui.findSibling<OSCController>())
+            osc->refreshWithSettings (true);
+    }
+
+    void updateEnablement()
+    {
+        world.getSettings().setOscHostEnabled (enabledButton.getToggleState());
+        hostField.setEnabled (enabledButton.getToggleState());
+        portSlider.setEnabled (enabledButton.getToggleState());
+    }
+};
+
+// MARK: Plugin Settings (included in general)
+
+class PluginSettingsComponent : public SettingsPage,
+                                public Button::Listener
+{
+public:
+    PluginSettingsComponent (Globals& w)
+        : plugins (w.getPluginManager()),
+          settings (w.getSettings())
+
+    {
+        addAndMakeVisible (activeFormats);
+        activeFormats.setText ("Enabled Plugin Formats", dontSendNotification);
+        activeFormats.setFont (Font (18.0, Font::bold));
+        addAndMakeVisible (formatNotice);
+        formatNotice.setText ("Note: enabled format changes take effect upon restart", dontSendNotification);
+        formatNotice.setFont (Font (12.0, Font::italic));
+#if JUCE_MAC
+        availableFormats.addArray ({ "AudioUnit", "VST", "VST3" });
+#else
+        availableFormats.addArray ({ "VST", "VST3" });
+#endif
+        for (const auto& f : availableFormats)
+        {
+            auto* toggle = formatToggles.add (new ToggleButton (f));
+            addAndMakeVisible (toggle);
+            toggle->setName (f);
+            toggle->setButtonText (nameForFormat (f));
+            toggle->setColour (ToggleButton::textColourId, LookAndFeel::textColor);
+            toggle->setColour (ToggleButton::tickColourId, Colours::black);
+            toggle->addListener (this);
+        }
+
+        updateToggleStates();
+    }
+
+    void resized() override
+    {
+        const int spacingBetweenSections = 6;
+        const int toggleInset = 4;
+
+        Rectangle<int> r (getLocalBounds());
+        activeFormats.setFont (Font (15, Font::bold));
+        activeFormats.setBounds (r.removeFromTop (18));
+        formatNotice.setBounds (r.removeFromTop (14));
+
+        r.removeFromTop (spacingBetweenSections);
+
+        for (auto* c : formatToggles)
+        {
+            auto r2 = r.removeFromTop (18);
+            c->setBounds (r2.removeFromRight (getWidth() - toggleInset));
+            r.removeFromTop (4);
+        }
+    }
+
+    void paint (Graphics&) override {}
+
+    void buttonClicked (Button*) override
+    {
+        writeSetting();
+        restoreSetting();
+    }
+
+private:
+    PluginManager& plugins;
+    Settings& settings;
+
+    Label activeFormats;
+
+    OwnedArray<ToggleButton> formatToggles;
+    StringArray availableFormats;
+
+    Label formatNotice;
+
+    const String key = Settings::pluginFormatsKey;
+    bool hasChanged = false;
+
+    String nameForFormat (const String& name)
+    {
+        if (name == "AudioUnit")
+            return "Audio Unit";
+        return name;
+    }
+
+    void updateToggleStates()
+    {
+        restoreSetting();
+    }
+
+    void restoreSetting()
+    {
+        StringArray toks;
+        toks.addTokens (settings.getUserSettings()->getValue (key), ",", "'");
+        for (auto* c : formatToggles)
+            c->setToggleState (toks.contains (c->getName()), dontSendNotification);
+    }
+
+    void writeSetting()
+    {
+        StringArray toks;
+        for (auto* c : formatToggles)
+            if (c->getToggleState())
+                toks.add (c->getName());
+
+        toks.trim();
+        const auto value = toks.joinIntoString (",");
+        settings.getUserSettings()->setValue (key, value);
+        settings.saveIfNeeded();
+    }
+};
+
+// MARK: General Settings
+
+class GeneralSettingsPage : public SettingsPage,
+                            public Value::Listener,
+                            public FilenameComponentListener,
+                            public Button::Listener
+{
+public:
+    enum ComboBoxIDs
+    {
+        ClockSourceInternal = 1,
+        ClockSourceMidiClock = 2
+    };
+
+    GeneralSettingsPage (Globals& world, GuiController& g)
+        : pluginSettings (world),
+#ifndef EL_SOLO
+          defaultSessionFile ("Default Session", File(), true, false,
+                              false, // bool isForSaving,
+                              "*.els", //const String& fileBrowserWildcard,
+                              "", //const String& enforcedSuffix,
+                              "None"), //const String& textWhenNothingSelected)
+#else
+          defaultSessionFile ("Default Graph", File(), true, false,
+                              false, // bool isForSaving,
+                              "*.elg", //const String& fileBrowserWildcard,
+                              "", //const String& enforcedSuffix,
+                              "None"), //const String& textWhenNothingSelected)
+#endif
+          settings (world.getSettings()),
+          engine (world.getAudioEngine()),
+          gui (g)
+    {
+        addAndMakeVisible (clockSourceLabel);
+        clockSourceLabel.setText ("Clock Source", dontSendNotification);
+        clockSourceLabel.setFont (Font (12.0, Font::bold));
+        addAndMakeVisible (clockSourceBox);
+        clockSourceBox.addItem ("Internal", ClockSourceInternal);
+        clockSourceBox.addItem ("MIDI Clock", ClockSourceMidiClock);
+        clockSource.referTo (clockSourceBox.getSelectedIdAsValue());
+
+        addAndMakeVisible (checkForUpdatesLabel);
+        checkForUpdatesLabel.setText ("Check for updates on startup", dontSendNotification);
+        checkForUpdatesLabel.setFont (Font (12.0, Font::bold));
+        addAndMakeVisible (checkForUpdates);
+        checkForUpdates.setClickingTogglesState (true);
+        checkForUpdates.setToggleState (settings.checkForUpdates(), dontSendNotification);
+        checkForUpdates.getToggleStateValue().addListener (this);
+
+        addAndMakeVisible (scanForPlugsLabel);
+        scanForPlugsLabel.setText ("Scan plugins on startup", dontSendNotification);
+        scanForPlugsLabel.setFont (Font (12.0, Font::bold));
+        addAndMakeVisible (scanForPlugins);
+        scanForPlugins.setClickingTogglesState (true);
+        scanForPlugins.setToggleState (settings.scanForPluginsOnStartup(), dontSendNotification);
+        scanForPlugins.getToggleStateValue().addListener (this);
+
+        addAndMakeVisible (showPluginWindowsLabel);
+        showPluginWindowsLabel.setText ("Automatically show plugin windows", dontSendNotification);
+        showPluginWindowsLabel.setFont (Font (12.0, Font::bold));
+        addAndMakeVisible (showPluginWindows);
+        showPluginWindows.setClickingTogglesState (true);
+        showPluginWindows.setToggleState (settings.showPluginWindowsWhenAdded(), dontSendNotification);
+        showPluginWindows.getToggleStateValue().addListener (this);
+
+        addAndMakeVisible (pluginWindowsOnTopLabel);
+        pluginWindowsOnTopLabel.setText ("Plugin windows on top by default", dontSendNotification);
+        pluginWindowsOnTopLabel.setFont (Font (12.0, Font::bold));
+        addAndMakeVisible (pluginWindowsOnTop);
+        pluginWindowsOnTop.setClickingTogglesState (true);
+        pluginWindowsOnTop.setToggleState (settings.pluginWindowsOnTop(), dontSendNotification);
+        pluginWindowsOnTop.getToggleStateValue().addListener (this);
+
+        addAndMakeVisible (hidePluginWindowsLabel);
+        hidePluginWindowsLabel.setText ("Hide plugin windows when app inactive", dontSendNotification);
+        hidePluginWindowsLabel.setFont (Font (12.0, Font::bold));
+        addAndMakeVisible (hidePluginWindows);
+        hidePluginWindows.setClickingTogglesState (true);
+        hidePluginWindows.setToggleState (settings.hidePluginWindowsWhenFocusLost(), dontSendNotification);
+        hidePluginWindows.getToggleStateValue().addListener (this);
+
+        addAndMakeVisible (openLastSessionLabel);
+#ifndef EL_SOLO
+        openLastSessionLabel.setText ("Open last used Session", dontSendNotification);
+#else
+        openLastSessionLabel.setText ("Open last used Graph", dontSendNotification);
+#endif
+        openLastSessionLabel.setFont (Font (12.0, Font::bold));
+        addAndMakeVisible (openLastSession);
+        openLastSession.setClickingTogglesState (true);
+        openLastSession.setToggleState (settings.openLastUsedSession(), dontSendNotification);
+        openLastSession.getToggleStateValue().addListener (this);
+
+        addAndMakeVisible (askToSaveSessionLabel);
+#ifndef EL_SOLO
+        askToSaveSessionLabel.setText ("Ask to save sessions on exit", dontSendNotification);
+#else
+        askToSaveSessionLabel.setText ("Ask to save graphs on exit", dontSendNotification);
+#endif
+        askToSaveSessionLabel.setFont (Font (12.0, Font::bold));
+        addAndMakeVisible (askToSaveSession);
+        askToSaveSession.setClickingTogglesState (true);
+        askToSaveSession.setToggleState (settings.askToSaveSession(), dontSendNotification);
+        askToSaveSession.getToggleStateValue().addListener (this);
+
+        addAndMakeVisible (systrayLabel);
+        systrayLabel.setText ("Show system tray", dontSendNotification);
+        systrayLabel.setFont (Font (12.0, Font::bold));
+        addAndMakeVisible (systray);
+        systray.setClickingTogglesState (true);
+        systray.setToggleState (settings.isSystrayEnabled(), dontSendNotification);
+        systray.getToggleStateValue().addListener (this);
+
+        addAndMakeVisible (desktopScaleLabel);
+        desktopScaleLabel.setText ("Desktop scale", dontSendNotification);
+        desktopScaleLabel.setFont (Font (12.0, Font::bold));
+        addAndMakeVisible (desktopScale);
+        desktopScale.textFromValueFunction = [this] (double value) -> String {
+            return String (value, 2);
+        };
+        desktopScale.setRange (0.1, 8.0, 0.01);
+        desktopScale.setValue ((double) settings.getDesktopScale());
+        desktopScale.setSliderStyle (Slider::IncDecButtons);
+        desktopScale.setTextBoxStyle (Slider::TextBoxLeft, false, 82, 22);
+        desktopScale.onValueChange = [this]() {
+            settings.setDesktopScale (desktopScale.getValue());
+            desktopScale.setValue (settings.getDesktopScale(), dontSendNotification);
+            if (settings.getDesktopScale() != Desktop::getInstance().getGlobalScaleFactor())
+            {
+                Desktop::getInstance().setGlobalScaleFactor (settings.getDesktopScale());
+                if (auto* parent = findParentComponentOfClass<PreferencesComponent>())
+                    parent->updateSize();
+            }
+        };
+
+#ifndef EL_SOLO
+        addAndMakeVisible (defaultSessionFileLabel);
+        defaultSessionFileLabel.setText ("Default new Session", dontSendNotification);
+        defaultSessionFileLabel.setFont (Font (12.0, Font::bold));
+        addAndMakeVisible (defaultSessionFile);
+        defaultSessionFile.setCurrentFile (settings.getDefaultNewSessionFile(), dontSendNotification);
+        defaultSessionFile.addListener (this);
+        addAndMakeVisible (defaultSessionClearButton);
+        defaultSessionClearButton.setButtonText ("X");
+        defaultSessionClearButton.addListener (this);
+#endif
+
+        const int source = String ("internal") == settings.getUserSettings()->getValue ("clockSource")
+                               ? ClockSourceInternal
+                               : ClockSourceMidiClock;
+        clockSourceBox.setSelectedId (source, dontSendNotification);
+        clockSource.setValue (source);
+        clockSource.addListener (this);
+
+#ifndef EL_SOLO
+        addAndMakeVisible (mainContentLabel);
+        mainContentLabel.setText ("UI Type", dontSendNotification);
+        mainContentLabel.setFont (Font (12.0, Font::bold));
+        addAndMakeVisible (mainContentBox);
+        mainContentBox.addItem ("Standard", 1);
+        mainContentBox.addItem ("Workspace", 2);
+        if (settings.getMainContentType() == "standard")
+            mainContentBox.setSelectedId (1);
+        else if (settings.getMainContentType() == "workspace")
+            mainContentBox.setSelectedId (2);
+        else
+        {
+            jassertfalse;
+        } // invalid content type
+        mainContentBox.getSelectedIdAsValue().addListener (this);
+#endif
+    }
+
+    virtual ~GeneralSettingsPage() noexcept
+    {
+        clockSource.removeListener (this);
+        mainContentBox.getSelectedIdAsValue().removeListener (this);
+    }
+
+    void filenameComponentChanged (FilenameComponent* f) override
+    {
+        if (f == &defaultSessionFile)
+        {
+            if (f->getCurrentFile().existsAsFile())
+                settings.setDefaultNewSessionFile (f->getCurrentFile());
+            else
+                settings.setDefaultNewSessionFile (File());
+        }
+
+        settings.saveIfNeeded();
+    }
+
+    void buttonClicked (Button* b) override
+    {
+        if (b == &defaultSessionClearButton)
+            defaultSessionFile.setCurrentFile (File(), false, sendNotificationAsync);
+    }
+
+    void resized() override
+    {
+        const int spacingBetweenSections = 6;
+        const int settingHeight = 22;
+        const int toggleWidth = 40;
+        const int toggleHeight = 18;
+
+        Rectangle<int> r (getLocalBounds());
+        auto r2 = r.removeFromTop (settingHeight);
+        clockSourceLabel.setBounds (r2.removeFromLeft (getWidth() / 2));
+        clockSourceBox.setBounds (r2.withSizeKeepingCentre (r2.getWidth(), settingHeight));
+
+        r.removeFromTop (spacingBetweenSections);
+        r2 = r.removeFromTop (settingHeight);
+        checkForUpdatesLabel.setBounds (r2.removeFromLeft (getWidth() / 2));
+        checkForUpdates.setBounds (r2.removeFromLeft (toggleWidth)
+                                       .withSizeKeepingCentre (toggleWidth, toggleHeight));
+
+        r.removeFromTop (spacingBetweenSections);
+        r2 = r.removeFromTop (settingHeight);
+        scanForPlugsLabel.setBounds (r2.removeFromLeft (getWidth() / 2));
+        scanForPlugins.setBounds (r2.removeFromLeft (toggleWidth)
+                                      .withSizeKeepingCentre (toggleWidth, toggleHeight));
+
+        layoutSetting (r, showPluginWindowsLabel, showPluginWindows);
+        layoutSetting (r, pluginWindowsOnTopLabel, pluginWindowsOnTop);
+        layoutSetting (r, hidePluginWindowsLabel, hidePluginWindows);
+        layoutSetting (r, openLastSessionLabel, openLastSession);
+        layoutSetting (r, askToSaveSessionLabel, askToSaveSession);
+
+#ifndef EL_SOLO
+        r.removeFromTop (spacingBetweenSections);
+        r2 = r.removeFromTop (settingHeight);
+        mainContentLabel.setBounds (r2.removeFromLeft (getWidth() / 2));
+        mainContentBox.setBounds (r2.withSizeKeepingCentre (r2.getWidth(), settingHeight));
+#endif
+
+        layoutSetting (r, systrayLabel, systray);
+        layoutSetting (r, desktopScaleLabel, desktopScale, getWidth() / 4);
+
+#ifndef EL_SOLO
+        layoutSetting (r, defaultSessionFileLabel, defaultSessionFile, 190 - settingHeight);
+        defaultSessionClearButton.setBounds (defaultSessionFile.getRight(),
+                                             defaultSessionFile.getY(),
+                                             settingHeight - 2,
+                                             defaultSessionFile.getHeight());
+#endif
+
+        if (pluginSettings.isVisible())
+        {
+            r.removeFromTop (spacingBetweenSections * 2);
+            pluginSettings.setBounds (r);
+        }
+    }
+
+    void valueChanged (Value& value) override
+    {
+        if (value.refersToSameSourceAs (checkForUpdates.getToggleStateValue()))
+        {
+            settings.setCheckForUpdates (checkForUpdates.getToggleState());
+            jassert (settings.checkForUpdates() == checkForUpdates.getToggleState());
+        }
+
+        // clock source
+        else if (value.refersToSameSourceAs (clockSource))
+        {
+            const var val = ClockSourceInternal == (int) clockSource.getValue() ? "internal" : "midiClock";
+            settings.getUserSettings()->setValue ("clockSource", val);
+            engine->applySettings (settings);
+            if (auto* cc = ViewHelpers::findContentComponent())
+                cc->refreshToolbar();
+        }
+
+        else if (value.refersToSameSourceAs (scanForPlugins.getToggleStateValue()))
+        {
+            settings.setScanForPluginsOnStartup (scanForPlugins.getToggleState());
+        }
+        else if (value.refersToSameSourceAs (showPluginWindows.getToggleStateValue()))
+        {
+            settings.setShowPluginWindowsWhenAdded (showPluginWindows.getToggleState());
+        }
+        else if (value.refersToSameSourceAs (openLastSession.getToggleStateValue()))
+        {
+            settings.setOpenLastUsedSession (openLastSession.getToggleState());
+        }
+        else if (value.refersToSameSourceAs (pluginWindowsOnTop.getToggleStateValue()))
+        {
+            settings.setPluginWindowsOnTop (pluginWindowsOnTop.getToggleState());
+        }
+        else if (value.refersToSameSourceAs (askToSaveSession.getToggleStateValue()))
+        {
+            settings.setAskToSaveSession (askToSaveSession.getToggleState());
+        }
+        else if (value.refersToSameSourceAs (hidePluginWindows.getToggleStateValue()))
+        {
+            settings.setHidePluginWindowsWhenFocusLost (hidePluginWindows.getToggleState());
+        }
+        else if (value.refersToSameSourceAs (systray.getToggleStateValue()))
+        {
+            settings.setSystrayEnabled (systray.getToggleState());
+            gui.refreshSystemTray();
+        }
+        else if (value.refersToSameSourceAs (mainContentBox.getSelectedIdAsValue()))
+        {
+            if (1 == mainContentBox.getSelectedId())
+                settings.setMainContentType ("standard");
+            else if (2 == mainContentBox.getSelectedId())
+                settings.setMainContentType ("workspace");
+
+            ViewHelpers::postMessageFor (this, new ReloadMainContentMessage());
+        }
+
+        settings.saveIfNeeded();
+        gui.stabilizeViews();
+        gui.refreshMainMenu();
+    }
+
+private:
+    Label clockSourceLabel;
+    ComboBox clockSourceBox;
+    Value clockSource;
+
+    Label checkForUpdatesLabel;
+    SettingButton checkForUpdates;
+
+    Label scanForPlugsLabel;
+    SettingButton scanForPlugins;
+
+    PluginSettingsComponent pluginSettings;
+
+    Label showPluginWindowsLabel;
+    SettingButton showPluginWindows;
+
+    Label pluginWindowsOnTopLabel;
+    SettingButton pluginWindowsOnTop;
+
+    Label hidePluginWindowsLabel;
+    SettingButton hidePluginWindows;
+
+    Label openLastSessionLabel;
+    SettingButton openLastSession;
+
+    Label askToSaveSessionLabel;
+    SettingButton askToSaveSession;
+
+    Label defaultSessionFileLabel;
+    FilenameComponent defaultSessionFile;
+    TextButton defaultSessionClearButton;
+
+    Label systrayLabel;
+    SettingButton systray;
+
+    Label desktopScaleLabel;
+    Slider desktopScale;
+
+    Label mainContentLabel;
+    ComboBox mainContentBox;
+
+    Settings& settings;
+    AudioEnginePtr engine;
+    GuiController& gui;
+};
+
+// MARK: Audio Settings
+
+class AudioSettingsComponent : public SettingsPage
+{
+public:
+    AudioSettingsComponent (DeviceManager& d)
+        : devs (d, 1, DeviceManager::maxAudioChannels, 1, DeviceManager::maxAudioChannels, false, false, false, false),
+          devices (d)
+    {
+        addAndMakeVisible (devs);
+        devs.setItemHeight (22);
+        setSize (300, 400);
+    }
+
+    ~AudioSettingsComponent()
+    {
+    }
+
+    void resized() override { devs.setBounds (getLocalBounds()); }
+
+private:
+    Element::AudioDeviceSelectorComponent devs;
+    DeviceManager& devices;
+};
+
+// MARK: MIDI Settings
+
+class MidiSettingsPage : public SettingsPage,
+                         public ComboBox::Listener,
+                         public Button::Listener,
+                         public ChangeListener,
+                         public Timer
+{
+public:
+    MidiSettingsPage (Globals& g)
+        : devices (g.getDeviceManager()),
+            settings (g.getSettings()),
+            midi (g.getMidiEngine()),
+            world (g)
+    {
+        addAndMakeVisible (midiOutputLabel);
+        midiOutputLabel.setFont (Font (12.0, Font::bold));
+        midiOutputLabel.setText ("MIDI Output Device", dontSendNotification);
+
+        addAndMakeVisible (midiOutput);
+        midiOutput.addListener (this);
+
+        addAndMakeVisible (midiOutLatencyLabel);
+        midiOutLatencyLabel.setFont(Font(12.0, Font::bold));
+        midiOutLatencyLabel.setText("Output latency (ms)", dontSendNotification);
+        addAndMakeVisible (midiOutLatencyLabel);
+        
+        addAndMakeVisible (midiOutLatency);
+        midiOutLatency.textFromValueFunction = [this](double value) -> String {
+            return String(roundToInt(value));
+        };
+        midiOutLatency.setRange (-1000.0, 1000.0, 1.0);
+        midiOutLatency.setValue ((double) settings.getMidiOutLatency());
+        midiOutLatency.setSliderStyle (Slider::IncDecButtons);
+        midiOutLatency.setTextBoxStyle (Slider::TextBoxLeft, false, 82, 22);
+        midiOutLatency.onValueChange = [this]()
+        {
+            world.getSettings().setMidiOutLatency (midiOutLatency.getValue());
+            if (auto e = world.getAudioEngine())
+                e->applySettings (world.getSettings());
+        };
+       #if JUCE_WINDOWS
+        midiOutLatencyLabel.setEnabled (false);
+        midiOutLatency.setEnabled (false);
+       #endif
+        
+        addAndMakeVisible (generateClockLabel);
+        generateClockLabel.setFont (Font (12.0, Font::bold));
+        generateClockLabel.setText ("Generate MIDI Clock", dontSendNotification);
+        addAndMakeVisible (generateClock);
+        generateClock.setYesNoText ("Yes", "No");
+        generateClock.setClickingTogglesState (true);
+        generateClock.setToggleState (settings.generateMidiClock(), dontSendNotification);
+        generateClock.addListener (this);
+
+        addAndMakeVisible (sendClockToInputLabel);
+        sendClockToInputLabel.setFont (Font (12.0, Font::bold));
+        sendClockToInputLabel.setText ("Send Clock to MIDI Input?", dontSendNotification);
+        addAndMakeVisible (sendClockToInput);
+        sendClockToInput.setYesNoText ("Yes", "No");
+        sendClockToInput.setClickingTogglesState (true);
+        sendClockToInput.setToggleState (settings.sendMidiClockToInput(), dontSendNotification);
+        sendClockToInput.addListener (this);
+        
+        addAndMakeVisible(midiInputHeader);
+        midiInputHeader.setText ("Active MIDI Inputs", dontSendNotification);
+        midiInputHeader.setFont (Font (12, Font::bold));
+
+        midiInputs = new MidiInputs (*this);
+        midiInputView.setViewedComponent (midiInputs.get(), false);
+        addAndMakeVisible (midiInputView);
+
+        setSize (300, 400);
+
+        devices.addChangeListener (this);
+        updateDevices();
+        startTimer (1 * 1000); // refresh if needed every 1 second
+    }
+
+    ~MidiSettingsPage()
+    {
+        devices.removeChangeListener (this);
+        midiInputs = nullptr;
+        midiOutput.removeListener (this);
+    }
+
+    void timerCallback() override
+    {
+        if ((midiInputs && midiInputs->getNumDevices() != MidiInput::getDevices().size()) || midiOutput.getNumItems() - 1 != MidiOutput::getDevices().size())
+        {
+            updateDevices();
+        }
+    }
+
+    void resized() override
+    {
+        const int spacingBetweenSections = 6;
+        const int settingHeight = 22;
+
+        Rectangle<int> r (getLocalBounds());
+        auto r2 = r.removeFromTop (settingHeight);
+        midiOutputLabel.setBounds (r2.removeFromLeft (getWidth() / 2));
+        midiOutput.setBounds (r2.withSizeKeepingCentre (r2.getWidth(), settingHeight));
+        layoutSetting (r, midiOutLatencyLabel, midiOutLatency, getWidth() / 4);
+        layoutSetting (r, generateClockLabel, generateClock);
+        layoutSetting (r, sendClockToInputLabel, sendClockToInput);
+        r.removeFromTop (roundToInt ((double) spacingBetweenSections * 1.5));
+        midiInputHeader.setBounds (r.removeFromTop (24));
+
+        midiInputView.setBounds (r);
+        midiInputs->updateSize();
+    }
+
+    void buttonClicked (Button* button) override
+    {
+        if (button == &generateClock)
+        {
+            settings.setGenerateMidiClock (generateClock.getToggleState());
+            generateClock.setToggleState (settings.generateMidiClock(), dontSendNotification);
+            if (auto engine = world.getAudioEngine())
+                engine->applySettings (settings);
+        }
+        else if (button == &sendClockToInput)
+        {
+            settings.setSendMidiClockToInput (sendClockToInput.getToggleState());
+            sendClockToInput.setToggleState (settings.sendMidiClockToInput(), dontSendNotification);
+            if (auto engine = world.getAudioEngine())
+                engine->applySettings (settings);
+        }
+    }
+
+    void comboBoxChanged (ComboBox* box) override
+    {
+        const auto name = outputs[midiOutput.getSelectedId() - 10];
+        if (box == &midiOutput)
+            midi.setDefaultMidiOutput (name);
+    }
+
+    void changeListenerCallback (ChangeBroadcaster*) override
+    {
+        updateDevices();
+        for (int i = 0; i < DocumentWindow::getNumTopLevelWindows(); ++i)
+            if (auto* main = dynamic_cast<MainWindow*> (DocumentWindow::getTopLevelWindow (i)))
+                main->refreshMenu();
+    }
+
+private:
+    DeviceManager& devices;
+    Settings& settings;
+    MidiEngine& midi;
+    Globals& world;
+
+    Label midiOutputLabel;
+    ComboBox midiOutput;
+    Label midiOutLatencyLabel;
+    Slider midiOutLatency;
+    Label generateClockLabel;
+    SettingButton generateClock;
+    Label sendClockToInputLabel;
+    SettingButton sendClockToInput;
+    Label midiInputHeader;
+    StringArray outputs;
+
+    class MidiInputs : public Component,
+                       public Button::Listener
+    {
+    public:
+        MidiInputs (MidiSettingsPage& o)
+            : owner (o) {}
+
+        int getNumDevices() const { return midiInputs.size(); }
+
+        void updateDevices()
+        {
+            midiInputLabels.clearQuick (true);
+            midiInputs.clearQuick (true);
+            inputs = MidiInput::getDevices();
+
+            for (const auto& name : inputs)
+            {
+                auto* label = midiInputLabels.add (new Label());
+                label->setFont (Font (12));
+                label->setText (name, dontSendNotification);
+                addAndMakeVisible (label);
+
+                auto* btn = midiInputs.add (new SettingButton());
+                btn->setName (name);
+                btn->setClickingTogglesState (true);
+                btn->setYesNoText ("On", "Off");
+                btn->addListener (this);
+                addAndMakeVisible (btn);
+            }
+
+            updateSize();
+        }
+
+        void updateSize()
+        {
+            const int widthOfView = owner.midiInputView.getWidth() - owner.midiInputView.getScrollBarThickness();
+            setSize (jmax (200, widthOfView), computeHeight());
+        }
+
+        int computeHeight()
+        {
+            static int tick = 0;
+
+            const int spacingBetweenSections = 6;
+            const int settingHeight = 22;
+
+            int h = 1;
+            for (int i = 0; i < midiInputs.size(); ++i)
+            {
+                h += spacingBetweenSections;
+                h += settingHeight;
+            }
+
+            // this makes sure the height is always
+            // different and the viewport will refresh
+            if (tick == 0)
+                tick = 1;
+            else
+                tick = 0;
+
+            return h + tick;
+        }
+
+        void resized() override
+        {
+            const int spacingBetweenSections = 6;
+            const int settingHeight = 22;
+            const int toggleWidth = 40;
+            const int toggleHeight = 18;
+
+            jassert (midiInputLabels.size() == midiInputs.size());
+            auto r = getLocalBounds();
+            for (int i = 0; i < midiInputs.size(); ++i)
+            {
+                r.removeFromTop (spacingBetweenSections);
+                auto r2 = r.removeFromTop (settingHeight);
+                midiInputLabels.getUnchecked (i)->setBounds (r2.removeFromLeft (getWidth() / 2));
+                midiInputs.getUnchecked (i)->setBounds (
+                    r2.removeFromLeft (toggleWidth).withSizeKeepingCentre (toggleWidth, toggleHeight));
+            }
+        }
+
+        void buttonClicked (Button* btn) override
+        {
+            if (midiInputs.contains (dynamic_cast<SettingButton*> (btn)))
+            {
+                owner.midi.setMidiInputEnabled (btn->getName(), btn->getToggleState());
+            }
+        }
+
+        void updateSelection()
+        {
+            for (auto* input : midiInputs)
+                input->setToggleState (owner.midi.isMidiInputEnabled (input->getName()), dontSendNotification);
+        }
+
+    private:
+        friend class MidiSettingsPage;
+        MidiSettingsPage& owner;
+        StringArray inputs;
+        OwnedArray<Label> midiInputLabels;
+        OwnedArray<SettingButton> midiInputs;
+    };
+
+    friend class MidiInputs;
+    ScopedPointer<MidiInputs> midiInputs;
+    Viewport midiInputView;
+
+    void updateDevices()
+    {
+        outputs = MidiOutput::getDevices();
+        midiOutput.clear (dontSendNotification);
+        midiOutput.setTextWhenNoChoicesAvailable ("<none>");
+
+        int i = 0;
+        midiOutput.addItem ("<< none >>", 1);
+        midiOutput.addSeparator();
+        for (const auto& name : outputs)
+        {
+            midiOutput.addItem (name, 10 + i);
+            ++i;
+        }
+
+        midiInputs->updateDevices();
+
+        updateInputSelection();
+        updateOutputSelection();
+
+        resized();
+    }
+
+    void updateOutputSelection()
+    {
+        if (auto* out = midi.getDefaultMidiOutput())
+            midiOutput.setSelectedId (10 + outputs.indexOf (out->getName()));
+        else
+            midiOutput.setSelectedId (1);
+    }
+
+    void updateInputSelection()
+    {
+        if (midiInputs)
+            midiInputs->updateSelection();
+    }
+};
+
+//[/MiscUserDefs]
+
+//==============================================================================
+PreferencesComponent::PreferencesComponent (Globals& g, GuiController& _gui)
+    : world (g), gui (_gui)
+{
+    //[Constructor_pre] You can add your own custom stuff here..
+    //[/Constructor_pre]
+
+    addAndMakeVisible (pageList = new PageList (*this));
+    pageList->setName ("Page List");
+
+    addAndMakeVisible (groupComponent = new GroupComponent ("new group",
+                                                            TRANS ("group")));
+    groupComponent->setColour (GroupComponent::outlineColourId, Colour (0xff888888));
+    groupComponent->setColour (GroupComponent::textColourId, Colours::white);
+
+    addAndMakeVisible (pageComponent = new Component());
+    pageComponent->setName ("new component");
+
+    //[UserPreSize]
+    groupComponent->setVisible (false);
+    //[/UserPreSize]
+
+    updateSize();
+
+    //[Constructor] You can add your own custom stuff here..
+    addPage (EL_GENERAL_SETTINGS_NAME);
+    addPage (EL_AUDIO_SETTINGS_NAME);
+    addPage (EL_MIDI_SETTINGS_NAME);
+    addPage (EL_OSC_SETTINGS_NAME);
+    setPage (EL_GENERAL_SETTINGS_NAME);
+    //[/Constructor]
+}
+
+PreferencesComponent::~PreferencesComponent()
+{
+    //[Destructor_pre]. You can add your own custom destruction code here..
+    //[/Destructor_pre]
+
+    pageList = nullptr;
+    groupComponent = nullptr;
+    pageComponent = nullptr;
+
+    //[Destructor]. You can add your own custom destruction code here..
+    gui.refreshMainMenu();
+    //[/Destructor]
+}
+
+//==============================================================================
+void PreferencesComponent::paint (Graphics& g)
+{
+    //[UserPrePaint] Add your own custom painting code here..
+    g.fillAll (LookAndFeel::widgetBackgroundColor);
+    //[/UserPrePaint]
+
+    //[UserPaint] Add your own custom painting code here..
+    //[/UserPaint]
+}
+
+void PreferencesComponent::resized()
+{
+    //[UserPreResize] Add your own custom resize code here..
+    //[/UserPreResize]
+
+    pageList->setBounds (8, 8, 184, 480);
+    groupComponent->setBounds (200, 8, 392, 480);
+    pageComponent->setBounds (208, 32, 376, 448);
+    //[UserResized] Add your own custom resize handling here..
+    //[/UserResized]
+}
+
+//[MiscUserCode] You can add your own definitions of your custom methods or any other code here...
+void PreferencesComponent::addPage (const String& name)
+{
+    if (! pageList->pageNames.contains (name))
+        pageList->addItem (name, name);
+}
+
+Component* PreferencesComponent::createPageForName (const String& name)
+{
+    if (name == EL_GENERAL_SETTINGS_NAME)
+    {
+        return new GeneralSettingsPage (world, gui);
+    }
+    else if (name == EL_AUDIO_SETTINGS_NAME)
+    {
+        return new AudioSettingsComponent (world.getDeviceManager());
+    }
+    else if (name == EL_PLUGINS_PREFERENCE_NAME)
+    {
+        return new PluginSettingsComponent (world);
+    }
+    else if (name == EL_MIDI_SETTINGS_NAME)
+    {
+        return new MidiSettingsPage (world);
+    }
+    else if (name == EL_OSC_SETTINGS_NAME)
+    {
+        return new OSCSettingsPage (world, gui);
+    }
+
+    return nullptr;
+}
+
+void PreferencesComponent::setPage (const String& name)
+{
+    if (nullptr != pageComponent && name == pageComponent->getName())
+        return;
+
+    if (pageComponent)
+    {
+        removeChildComponent (pageComponent);
+    }
+
+    pageComponent = createPageForName (name);
+
+    if (pageComponent)
+    {
+        pageComponent->setName (name);
+        addAndMakeVisible (pageComponent);
+        pageList->selectRow (pageList->indexOfPage (name));
+    }
+    else
+    {
+        pageComponent = new Component (name);
+    }
+    resized();
+}
+
+void PreferencesComponent::updateSize()
+{
+    setSize (600, 500);
+    // setSize (roundDoubleToInt (600.0 * Desktop::getInstance().getGlobalScaleFactor()),
+    //          roundDoubleToInt (500.0 * Desktop::getInstance().getGlobalScaleFactor()));
+}
+
+} /* namespace Element */
+//[/MiscUserCode]
+
+//==============================================================================
+#if 0
+/*  -- Projucer information section --
+
+    This is where the Projucer stores the metadata that describe this GUI layout, so
+    make changes in here at your peril!
+
+BEGIN_JUCER_METADATA
+
+<JUCER_COMPONENT documentType="Component" className="PreferencesComponent" componentName=""
+                 parentClasses="public Component" constructorParams="Globals&amp; g, GuiController&amp; _gui"
+                 variableInitialisers="world (g), gui(_gui)" snapPixels="4" snapActive="1"
+                 snapShown="1" overlayOpacity="0.330" fixedSize="1" initialWidth="600"
+                 initialHeight="500">
+  <BACKGROUND backgroundColour="3b3b3b"/>
+  <GENERICCOMPONENT name="Page List" id="c2205f1e30617b7c" memberName="pageList"
+                    virtualName="" explicitFocusOrder="0" pos="8 8 184 480" class="PageList"
+                    params="*this"/>
+  <GROUPCOMPONENT name="new group" id="8e138086820b2998" memberName="groupComponent"
+                  virtualName="" explicitFocusOrder="0" pos="200 8 392 480" outlinecol="ff888888"
+                  textcol="ffffffff" title="group"/>
+  <GENERICCOMPONENT name="new component" id="8b11ff6707734770" memberName="pageComponent"
+                    virtualName="" explicitFocusOrder="0" pos="208 32 376 448" class="Component"
+                    params=""/>
+</JUCER_COMPONENT>
+
+END_JUCER_METADATA
+*/
+#endif
+
+//[EndFile] You can add extra defines here...
+//[/EndFile]